//! A trait and implementations for storing binned information.

#![allow(non_snake_case)]

use crate::system::{units,Energy,PerEnergy};

use dimensioned::Dimensionless;
use std::default::Default;
use internment::Intern;
<<<<<<< HEAD

/// The `Binning` trait defines a type that can hold histogram-like information
pub trait Binning : Default + serde::Serialize + serde::de::DeserializeOwned+ std::fmt::Debug {
    /// Increment the counts stored for a measurement of energy `e`
    /// with update factor `gamma`.
    fn increment_count(&mut self, e: Energy, gamma: f64);
    /// Find the maximum of the entropy, `lnw`.
    fn max_lnw(&self) -> f64;
    /// Find the minimum of the entropy, `lnw`.
    fn min_lnw(&self) -> f64;
=======
use auto_args::AutoArgs;

/// Parameters to decide how to do binning.
#[derive(Debug, AutoArgs)]
#[allow(non_camel_case_types)]
pub enum BinningParams {
    /// Use an ordinary histogram.
    Histogram {
        /// A histogram with this bin width
        bin: Energy,
    },
}

impl Default for BinningParams {
    fn default() -> Self {
        BinningParams::Histogram { bin: Energy::new(1.0) }
    }
}

/// Any Binning thing
#[derive(Serialize, Deserialize, Debug, Clone)]
pub enum Bins {
    /// Just a plain histogram
    Histogram( Histogram ),
}

impl Default for Bins {
    fn default() -> Self {
        Bins::Histogram( Histogram::default() )
    }
}

impl Bins {
    /// Construct a Bins from an energy and a set of command-line flags
    pub fn from_params<S: crate::system::System>(sys: &S, params: BinningParams) -> Self {
        match params {
            BinningParams::Histogram { bin } => {
                Bins::Histogram(Histogram::new(sys.energy(), bin))
            }
        }
    }
}

impl Binning for Bins {
// impl Bins {
    fn num_states(&self) -> usize {
        match self {
            Bins::Histogram(b) => b.num_states(),
        }
    }
    fn count_states<F: Fn(Energy, PerEnergy) -> bool>(&self, f: F) -> usize {
        match self {
            Bins::Histogram(b) => b.count_states(f),
        }
    }

    fn increment_count(&mut self, e: Energy, gamma: f64) {
        match self {
            Bins::Histogram(b) => b.increment_count(e, gamma),
        }
    }

    fn get_lnw(&self, e: Energy) -> f64 {
        match self {
            Bins::Histogram(b) => b.get_lnw(e),
        }
    }
    fn get_count(&self, e: Energy) -> PerEnergy {
        match self {
            Bins::Histogram(b) => b.get_count(e),
        }
    }

    fn set_lnw<F: Fn(Energy, PerEnergy) -> Option<f64>>(&mut self, f: F) {
        match self {
            Bins::Histogram(b) => b.set_lnw(f),
        }
    }
    fn max_lnw(&self) -> f64 {
        match self {
            Bins::Histogram(b) => b.max_lnw(),
        }
    }
    fn min_lnw(&self) -> f64 {
        match self {
            Bins::Histogram(b) => b.min_lnw(),
        }
    }

    fn total_count(&self) -> u64 {
        match self {
            Bins::Histogram(b) => b.total_count(),
        }
    }
    fn max_count(&self) -> PerEnergy {
        match self {
            Bins::Histogram(b) => b.max_count(),
        }
    }
    fn min_count(&self) -> PerEnergy {
        match self {
            Bins::Histogram(b) => b.min_count(),
        }
    }

    fn accumulate_extra(&mut self, name: Intern<String>, e: Energy, value: f64) {
        match self {
            Bins::Histogram(b) => b.accumulate_extra(name, e, value),
        }
    }
    fn zero_out_extra(&mut self, name: Intern<String>) {
        match self {
            Bins::Histogram(b) => b.zero_out_extra(name),
        }
    }
    fn total_extra(&self, name: Intern<String>, e: Energy) -> f64 {
        match self {
            Bins::Histogram(b) => b.total_extra(name, e),
        }
    }
    fn mean_count_extra(&self, extra: Intern<String>) -> PerEnergy {
        match self {
            Bins::Histogram(b) => b.mean_count_extra(extra),
        }
    }

    fn mean_extra(&self, name: Intern<String>, e: Energy) -> f64 {
        match self {
            Bins::Histogram(b) => b.mean_extra(name, e),
        }
    }

    fn min_energy(&self) -> Energy {
        match self {
            Bins::Histogram(b) => b.min_energy(),
        }
    }
    fn max_energy(&self) -> Energy {
        match self {
            Bins::Histogram(b) => b.max_energy(),
        }
    }

    fn min_total_extra(&self, name: Intern<String>) -> f64 {
        match self {
            Bins::Histogram(b) => b.min_total_extra(name),
        }
    }
    fn max_total_extra(&self, name: Intern<String>) -> f64 {
        match self {
            Bins::Histogram(b) => b.max_total_extra(name),
        }
    }
    fn min_count_extra(&self, name: Intern<String>) -> PerEnergy {
        match self {
            Bins::Histogram(b) => b.min_count_extra(name),
        }
    }
    fn total_count_extra(&self, name: Intern<String>) -> u64 {
        match self {
            Bins::Histogram(b) => b.total_count_extra(name),
        }
    }
    fn count_extra(&self, name: Intern<String>, e: Energy) -> PerEnergy {
        match self {
            Bins::Histogram(b) => b.count_extra(name, e),
        }
    }
    fn new(e: Energy, de: Energy) -> Self {
        Bins::Histogram(Histogram::new(e,de))
    }
}

#[test]
fn test_bins() {
    test_binning::<Bins>();
}

/// The `Binning` trait defines a type that can hold histogram-like information
pub trait Binning : Default + serde::Serialize + serde::de::DeserializeOwned+ std::fmt::Debug + Clone {
    /// The number of times we must call increment_count in order to
    /// uniformly shift the lnw.
    fn num_states(&self) -> usize;
    /// The number of times we must call increment_count in order to
    /// uniformly shift the lnw.
    fn count_states<F: Fn(Energy, PerEnergy) -> bool>(&self, f: F) -> usize;

    /// Increment the counts stored for a measurement of energy `e`
    /// with update factor `gamma`.
    fn increment_count(&mut self, e: Energy, gamma: f64);

>>>>>>> 216df624
    /// Find the current estimate of the entropy, `lnw`.
    ///
    /// Note that any energy value is permissible, and should not
    /// result in a panic.
    fn get_lnw(&self, e: Energy) -> f64;
    /// Find the maximum of the histogram.
    fn max_count(&self) -> PerEnergy;
    /// Find the minimum of the histogram.
    fn min_count(&self) -> PerEnergy;
    /// Total counts in the histogram.
    fn total_count(&self) -> u64;
    /// Find the current estimate of the number of counts per energy.
    ///
    /// This is not just an integer in order to abstract out the bin
    /// size.
    fn get_count(&self, e: Energy) -> PerEnergy;
<<<<<<< HEAD
=======

    /// Set the lnw
    fn set_lnw<F: Fn(Energy, PerEnergy) -> Option<f64>>(&mut self, f: F);
    /// Find the maximum of the entropy, `lnw`.
    fn max_lnw(&self) -> f64;
    /// Find the minimum of the entropy, `lnw`.
    fn min_lnw(&self) -> f64;

    /// Total counts in the histogram.
    fn total_count(&self) -> u64;
    /// Find the maximum of the histogram.
    fn max_count(&self) -> PerEnergy;
    /// Find the minimum of the histogram.
    fn min_count(&self) -> PerEnergy;

>>>>>>> 216df624
    /// Accumulate some other datum that we might want to keep track
    /// of.  This is for things like pressure for instance, and we do
    /// not assume that they are incremented with each count, so they
    /// need their own count.  Note that this does require storing a
    /// HashMap of extra data, but that seems like the only really
    /// flexible way of doing this.
    fn accumulate_extra(&mut self, name: Intern<String>, e: Energy, value: f64);
<<<<<<< HEAD
=======
    /// Reset the accumulated extra data.
    fn zero_out_extra(&mut self, name: Intern<String>);
>>>>>>> 216df624
    /// Find the total accumulated extra value that we accumulated at
    /// this energy.
    fn total_extra(&self, name: Intern<String>, e: Energy) -> f64;
    /// Find the average extra value that we accumulated at this
    /// energy.
    fn mean_extra(&self, name: Intern<String>, e: Energy) -> f64;
    /// Find the maximum extra value.
    fn max_total_extra(&self, name: Intern<String>) -> f64;
    /// Find the minimum extra value.
    fn min_total_extra(&self, name: Intern<String>) -> f64;
    /// Find the minimum extra count.
    fn min_count_extra(&self, name: Intern<String>) -> PerEnergy;
    /// Find the number of times we have counted this thing
    fn count_extra(&self, name: Intern<String>, e: Energy) -> PerEnergy;
    /// Find the number of times we have counted this thing
    fn total_count_extra(&self, name: Intern<String>) -> u64;
<<<<<<< HEAD
=======
    /// Find the mean value of count_extra
    fn mean_count_extra(&self, name: Intern<String>) -> PerEnergy;
>>>>>>> 216df624
    /// Creates a Binning with the desired energy and energy width.
    ///
    /// It may be a no-op for a binning scheme that does not require a
    /// width.
    fn new(e: Energy, de: Energy) -> Self;
<<<<<<< HEAD
=======
    /// The highest energy that has been seen
    fn max_energy(&self) -> Energy;
    /// The lowest energy that has been seen
    fn min_energy(&self) -> Energy;
>>>>>>> 216df624
}

#[cfg(test)]
fn test_binning<B: Binning>() {
    let eps = units::EPSILON;
    let mut b = B::default();
    assert_eq!(b.get_count(eps), 0.0/eps);
    b.increment_count(eps, 1.0);
    assert!(b.get_count(eps) > 0.0/eps);
    let mydat = Intern::new("datum".to_string());
    b.accumulate_extra(mydat, eps, 7.0);
    assert_eq!(b.mean_extra(mydat, eps), 7.0);
    assert_eq!(b.total_extra(mydat, eps), 7.0);
    assert_eq!(b.max_total_extra(mydat), 7.0);
}

/// A set of counts for a variable
<<<<<<< HEAD
#[derive(Serialize, Deserialize, Debug)]
=======
#[derive(Serialize, Deserialize, Debug, Clone)]
>>>>>>> 216df624
pub struct BinCounts {
    /// The total of the thing
    total: Vec<f64>,
    /// The least value of the thing
    min_total: f64,
    /// The greatest value of the thing
    max_total: f64,
    /// The energy corresponding to the greatest value of the thing
    e_max_total: Energy,
    /// The count in each bin
    count: Vec<u64>,
    /// The lowest count
    min_count: u64,
    /// The greatest count
    max_count: u64,
    /// The energy that has the greatest count
    e_max_count: Energy,
    /// The total count
    total_count: u64,
}

impl BinCounts {
    fn new(sz: usize) -> Self {
        BinCounts {
            total: vec![0.; sz],
            total_count: 0,
            min_total: 0.,
            max_total: 0.,
            e_max_total: Energy::new(-std::f64::INFINITY),
            count: vec![0; sz],
            min_count: 0,
            max_count: 0,
            e_max_count: Energy::new(-std::f64::INFINITY),
        }
    }
    fn insert_zero(&mut self) {
        self.total.insert(0, 0.);
        self.count.insert(0, 0);
        self.min_total = 0.;
        self.min_count = 0;
    }
    fn push_zero(&mut self) {
        self.total.push(0.);
        self.count.push(0);
        self.min_total = 0.;
        self.min_count = 0;
    }
    fn increment_count(&mut self, e: Energy, idx: usize, value: f64) {
        self.total_count += 1;
        let old_count = self.count[idx];
        self.count[idx] += 1;
        let old_total = self.total[idx];
        self.total[idx] += value;
        if self.total[idx] > self.max_total
            && max_of(&self.total) == self.total[idx]
        {
            self.max_total = self.total[idx];
            self.e_max_total = e;
        }
        if old_total == self.min_total {
            self.min_total = min_of(&self.total);
        }
        if old_count == self.min_count {
            self.min_count = self.count.iter().cloned().min().unwrap();
        }
        if self.count[idx] > self.max_count {
            self.max_count = self.count[idx];
            self.e_max_count = e;
        }
    }

    fn get_total(&self, idx: usize) -> f64 {
        self.total[idx]
    }
    fn get_count(&self, idx: usize) -> u64 {
        if idx < self.count.len() {
            self.count[idx]
        } else {
            0
        }
    }
}

/// A standard energy histogram
#[derive(Serialize, Deserialize, Debug, Clone)]
pub struct Histogram {
    /// The lowest allowed energy in any bin.
    pub min: Energy,
<<<<<<< HEAD
    min_energy: Energy,
    max_energy: Energy,
=======
    min_e: Energy,
    max_e: Energy,
>>>>>>> 216df624
    /// The energy bin size.
    pub width: Energy,
    /// The ln weight for each energy bin.
    pub lnw: BinCounts,
    /// The extra totals
    pub extra: std::collections::HashMap<Intern<String>, BinCounts>,
}

#[test]
fn test_histogram() {
    test_binning::<Histogram>();
}

impl Default for Histogram {
    fn default() -> Self {
<<<<<<< HEAD
        Bins {
=======
        Histogram {
>>>>>>> 216df624
            min: Energy::new(std::f64::INFINITY),
            width: units::EPSILON,
            lnw: BinCounts::new(0),
            extra: std::collections::HashMap::new(),
<<<<<<< HEAD
            min_energy: Energy::new(std::f64::INFINITY),
            max_energy: Energy::new(-std::f64::INFINITY),
=======
            min_e: Energy::new(std::f64::INFINITY),
            max_e: Energy::new(-std::f64::INFINITY),
>>>>>>> 216df624
        }
    }
}

impl Histogram {
    fn index_to_energy(&self, i: usize) -> Energy {
        self.min + (i as f64 + 0.5)*self.width
    }
    fn energy_to_index(&self, e: Energy) -> usize {
        *((e - self.min)/self.width).value() as usize
    }
    fn prep_for_e(&mut self, e: Energy) {
        assert!(self.width > Energy::new(0.0));
        while e < self.min {
            // this is a little wasteful, but seems the easiest way to
            // ensure we end up with enough room.
            self.lnw.insert_zero();
            for d in self.extra.values_mut() {
                d.insert_zero();
            }
            self.min -= self.width;
        }
        while e >= self.min + self.width*(self.lnw.count.len() as f64) {
            self.lnw.push_zero();
            for d in self.extra.values_mut() {
                d.push_zero();
            }
<<<<<<< HEAD
        }
    }
}

impl Binning for Bins {
    fn new(e: Energy, width: Energy) -> Self {
        let min = ((e/width).value().round() - 0.5)*width;
        Bins {
            min,
            width,
            lnw: BinCounts::new(0),
            extra: std::collections::HashMap::new(),
            min_energy: e,
            max_energy: e,
        }
    }
    fn increment_count(&mut self, e: Energy, gamma: f64) {
        self.prep_for_e(e);
        let idx = self.energy_to_index(e);
        self.lnw.increment_count(e, idx, gamma);
=======
        }
    }
}

impl Binning for Histogram {
    fn new(e: Energy, width: Energy) -> Self {
        let min = ((e/width).value().round() - 0.5)*width;
        Histogram {
            min,
            width,
            lnw: BinCounts::new(0),
            extra: std::collections::HashMap::new(),
            min_e: e,
            max_e: e,
        }
    }
    fn increment_count(&mut self, e: Energy, gamma: f64) {
        if e > self.max_e {
            self.max_e = e;
        }
        if e < self.min_e {
            self.min_e = e;
        }
        self.prep_for_e(e);
        let idx = self.energy_to_index(e);
        self.lnw.increment_count(e, idx, gamma);
    }
    fn set_lnw<F: Fn(Energy, PerEnergy) -> Option<f64>>(&mut self, f: F) {
        for i in 0..self.lnw.count.len() {
            let e = self.index_to_energy(i);
            if let Some(lnw) = f(e, self.get_count(e)) {
                self.lnw.total[i] = lnw;
                self.lnw.count[i] = 0;
            }
        }
    }
    fn count_states<F: Fn(Energy, PerEnergy) -> bool>(&self, f:F) -> usize {
        let mut total = 0;
        for i in 0..self.lnw.count.len() {
            let e = self.index_to_energy(i);
            if f(e, self.get_count(e)) {
                total += 1;
            }
        }
        total
    }
    fn num_states(&self) -> usize {
        self.lnw.count.len()
>>>>>>> 216df624
    }

    fn get_lnw(&self, e: Energy) -> f64 {
        self.lnw.get_total(self.energy_to_index(e))
    }
    fn get_count(&self, e: Energy) -> PerEnergy {
        let idx = self.energy_to_index(e);
        self.lnw.get_count(idx) as f64/self.width
    }
    fn max_lnw(&self) -> f64 {
        self.lnw.max_total
    }
    fn min_lnw(&self) -> f64 {
        self.lnw.min_total
    }
    fn max_count(&self) -> PerEnergy {
        self.lnw.max_count as f64/self.width
    }
    fn min_count(&self) -> PerEnergy {
        self.lnw.min_count as f64/self.width
    }

    fn accumulate_extra(&mut self, name: Intern<String>, e: Energy, value: f64) {
        self.prep_for_e(e);
        let idx = self.energy_to_index(e);
        if let Some(data) = self.extra.get_mut(&name) {
            data.count[idx] += 1;
            data.total[idx] += value;
        } else {
            let values = BinCounts::new(self.lnw.total.len());
            self.extra.insert(name, values);
            self.accumulate_extra(name, e, value); // sloppy recursion...
        }
    }
<<<<<<< HEAD
=======
    fn zero_out_extra(&mut self, name: Intern<String>) {
        if let Some(data) = self.extra.get_mut(&name) {
            for v in data.count.iter_mut() {
                *v = 0;
            }
            for v in data.total.iter_mut() {
                *v = 0.;
            }
            data.min_total = std::f64::INFINITY;
            data.max_total = -std::f64::INFINITY;
            data.min_count = 0;
            data.max_count = 0;
            data.total_count = 0;
        }
    }
>>>>>>> 216df624
    fn mean_extra(&self, name: Intern<String>, e: Energy) -> f64 {
        if let Some(data) = self.extra.get(&name) {
            let idx = self.energy_to_index(e);
            if data.count[idx] > 0 {
                data.get_total(idx) / data.count[idx] as f64
            } else {
                0.0
            }
<<<<<<< HEAD
        } else {
            0.0
        }
    }
    fn total_extra(&self, name: Intern<String>, e: Energy) -> f64 {
        if let Some(data) = self.extra.get(&name) {
            let idx = self.energy_to_index(e);
            data.get_total(idx)
        } else {
            0.0
        }
    }
    fn max_total_extra(&self, name: Intern<String>) -> f64 {
        if let Some(data) = self.extra.get(&name) {
            data.max_total
        } else {
            0.0
        }
    }
    fn min_total_extra(&self, name: Intern<String>) -> f64 {
        if let Some(data) = self.extra.get(&name) {
            data.min_total
        } else {
            0.0
        }
    }
    fn count_extra(&self, name: Intern<String>, e: Energy) -> PerEnergy {
        if let Some(data) = self.extra.get(&name) {
            let idx = self.energy_to_index(e);
            data.get_count(idx) as f64 / self.width
        } else {
            PerEnergy::new(0.0)
        }
    }
    fn total_count(&self) -> u64 {
        self.lnw.total_count
    }
    fn total_count_extra(&self, name: Intern<String>) -> u64 {
        if let Some(data) = self.extra.get(&name) {
            data.total_count
        } else {
            0
        }
    }
=======
        } else {
            0.0
        }
    }
    fn total_extra(&self, name: Intern<String>, e: Energy) -> f64 {
        if let Some(data) = self.extra.get(&name) {
            let idx = self.energy_to_index(e);
            data.get_total(idx)
        } else {
            0.0
        }
    }
    fn max_total_extra(&self, name: Intern<String>) -> f64 {
        if let Some(data) = self.extra.get(&name) {
            data.max_total
        } else {
            0.0
        }
    }
    fn min_total_extra(&self, name: Intern<String>) -> f64 {
        if let Some(data) = self.extra.get(&name) {
            data.min_total
        } else {
            0.0
        }
    }
    fn count_extra(&self, name: Intern<String>, e: Energy) -> PerEnergy {
        if let Some(data) = self.extra.get(&name) {
            let idx = self.energy_to_index(e);
            data.get_count(idx) as f64 / self.width
        } else {
            PerEnergy::new(0.0)
        }
    }
    fn total_count(&self) -> u64 {
        self.lnw.total_count
    }
    fn total_count_extra(&self, name: Intern<String>) -> u64 {
        if let Some(data) = self.extra.get(&name) {
            data.total_count
        } else {
            0
        }
    }
    fn mean_count_extra(&self, name: Intern<String>) -> PerEnergy {
        if let Some(data) = self.extra.get(&name) {
            data.total_count as f64/(self.width*self.num_states() as f64)
        } else {
            PerEnergy::new(0.)
        }
    }
>>>>>>> 216df624
    fn min_count_extra(&self, name: Intern<String>) -> PerEnergy {
        if let Some(data) = self.extra.get(&name) {
            data.min_count as f64/self.width
        } else {
            PerEnergy::new(0.)
        }
    }
<<<<<<< HEAD
=======

    fn max_energy(&self) -> Energy {
        self.max_e
    }
    fn min_energy(&self) -> Energy {
        self.min_e
    }
>>>>>>> 216df624
}

fn max_of(stuff: &[f64]) -> f64 {
    stuff.iter().cloned().fold(0./0., f64::max)
}

fn min_of(stuff: &[f64]) -> f64 {
    stuff.iter().cloned().fold(0./0., f64::min)
}<|MERGE_RESOLUTION|>--- conflicted
+++ resolved
@@ -7,18 +7,6 @@
 use dimensioned::Dimensionless;
 use std::default::Default;
 use internment::Intern;
-<<<<<<< HEAD
-
-/// The `Binning` trait defines a type that can hold histogram-like information
-pub trait Binning : Default + serde::Serialize + serde::de::DeserializeOwned+ std::fmt::Debug {
-    /// Increment the counts stored for a measurement of energy `e`
-    /// with update factor `gamma`.
-    fn increment_count(&mut self, e: Energy, gamma: f64);
-    /// Find the maximum of the entropy, `lnw`.
-    fn max_lnw(&self) -> f64;
-    /// Find the minimum of the entropy, `lnw`.
-    fn min_lnw(&self) -> f64;
-=======
 use auto_args::AutoArgs;
 
 /// Parameters to decide how to do binning.
@@ -210,25 +198,16 @@
     /// with update factor `gamma`.
     fn increment_count(&mut self, e: Energy, gamma: f64);
 
->>>>>>> 216df624
     /// Find the current estimate of the entropy, `lnw`.
     ///
     /// Note that any energy value is permissible, and should not
     /// result in a panic.
     fn get_lnw(&self, e: Energy) -> f64;
-    /// Find the maximum of the histogram.
-    fn max_count(&self) -> PerEnergy;
-    /// Find the minimum of the histogram.
-    fn min_count(&self) -> PerEnergy;
-    /// Total counts in the histogram.
-    fn total_count(&self) -> u64;
     /// Find the current estimate of the number of counts per energy.
     ///
     /// This is not just an integer in order to abstract out the bin
     /// size.
     fn get_count(&self, e: Energy) -> PerEnergy;
-<<<<<<< HEAD
-=======
 
     /// Set the lnw
     fn set_lnw<F: Fn(Energy, PerEnergy) -> Option<f64>>(&mut self, f: F);
@@ -244,7 +223,6 @@
     /// Find the minimum of the histogram.
     fn min_count(&self) -> PerEnergy;
 
->>>>>>> 216df624
     /// Accumulate some other datum that we might want to keep track
     /// of.  This is for things like pressure for instance, and we do
     /// not assume that they are incremented with each count, so they
@@ -252,11 +230,8 @@
     /// HashMap of extra data, but that seems like the only really
     /// flexible way of doing this.
     fn accumulate_extra(&mut self, name: Intern<String>, e: Energy, value: f64);
-<<<<<<< HEAD
-=======
     /// Reset the accumulated extra data.
     fn zero_out_extra(&mut self, name: Intern<String>);
->>>>>>> 216df624
     /// Find the total accumulated extra value that we accumulated at
     /// this energy.
     fn total_extra(&self, name: Intern<String>, e: Energy) -> f64;
@@ -273,23 +248,17 @@
     fn count_extra(&self, name: Intern<String>, e: Energy) -> PerEnergy;
     /// Find the number of times we have counted this thing
     fn total_count_extra(&self, name: Intern<String>) -> u64;
-<<<<<<< HEAD
-=======
     /// Find the mean value of count_extra
     fn mean_count_extra(&self, name: Intern<String>) -> PerEnergy;
->>>>>>> 216df624
     /// Creates a Binning with the desired energy and energy width.
     ///
     /// It may be a no-op for a binning scheme that does not require a
     /// width.
     fn new(e: Energy, de: Energy) -> Self;
-<<<<<<< HEAD
-=======
     /// The highest energy that has been seen
     fn max_energy(&self) -> Energy;
     /// The lowest energy that has been seen
     fn min_energy(&self) -> Energy;
->>>>>>> 216df624
 }
 
 #[cfg(test)]
@@ -307,11 +276,7 @@
 }
 
 /// A set of counts for a variable
-<<<<<<< HEAD
-#[derive(Serialize, Deserialize, Debug)]
-=======
 #[derive(Serialize, Deserialize, Debug, Clone)]
->>>>>>> 216df624
 pub struct BinCounts {
     /// The total of the thing
     total: Vec<f64>,
@@ -400,13 +365,8 @@
 pub struct Histogram {
     /// The lowest allowed energy in any bin.
     pub min: Energy,
-<<<<<<< HEAD
-    min_energy: Energy,
-    max_energy: Energy,
-=======
     min_e: Energy,
     max_e: Energy,
->>>>>>> 216df624
     /// The energy bin size.
     pub width: Energy,
     /// The ln weight for each energy bin.
@@ -422,22 +382,13 @@
 
 impl Default for Histogram {
     fn default() -> Self {
-<<<<<<< HEAD
-        Bins {
-=======
         Histogram {
->>>>>>> 216df624
             min: Energy::new(std::f64::INFINITY),
             width: units::EPSILON,
             lnw: BinCounts::new(0),
             extra: std::collections::HashMap::new(),
-<<<<<<< HEAD
-            min_energy: Energy::new(std::f64::INFINITY),
-            max_energy: Energy::new(-std::f64::INFINITY),
-=======
             min_e: Energy::new(std::f64::INFINITY),
             max_e: Energy::new(-std::f64::INFINITY),
->>>>>>> 216df624
         }
     }
 }
@@ -465,28 +416,6 @@
             for d in self.extra.values_mut() {
                 d.push_zero();
             }
-<<<<<<< HEAD
-        }
-    }
-}
-
-impl Binning for Bins {
-    fn new(e: Energy, width: Energy) -> Self {
-        let min = ((e/width).value().round() - 0.5)*width;
-        Bins {
-            min,
-            width,
-            lnw: BinCounts::new(0),
-            extra: std::collections::HashMap::new(),
-            min_energy: e,
-            max_energy: e,
-        }
-    }
-    fn increment_count(&mut self, e: Energy, gamma: f64) {
-        self.prep_for_e(e);
-        let idx = self.energy_to_index(e);
-        self.lnw.increment_count(e, idx, gamma);
-=======
         }
     }
 }
@@ -535,7 +464,6 @@
     }
     fn num_states(&self) -> usize {
         self.lnw.count.len()
->>>>>>> 216df624
     }
 
     fn get_lnw(&self, e: Energy) -> f64 {
@@ -570,8 +498,6 @@
             self.accumulate_extra(name, e, value); // sloppy recursion...
         }
     }
-<<<<<<< HEAD
-=======
     fn zero_out_extra(&mut self, name: Intern<String>) {
         if let Some(data) = self.extra.get_mut(&name) {
             for v in data.count.iter_mut() {
@@ -587,7 +513,6 @@
             data.total_count = 0;
         }
     }
->>>>>>> 216df624
     fn mean_extra(&self, name: Intern<String>, e: Energy) -> f64 {
         if let Some(data) = self.extra.get(&name) {
             let idx = self.energy_to_index(e);
@@ -596,7 +521,6 @@
             } else {
                 0.0
             }
-<<<<<<< HEAD
         } else {
             0.0
         }
@@ -641,51 +565,6 @@
             0
         }
     }
-=======
-        } else {
-            0.0
-        }
-    }
-    fn total_extra(&self, name: Intern<String>, e: Energy) -> f64 {
-        if let Some(data) = self.extra.get(&name) {
-            let idx = self.energy_to_index(e);
-            data.get_total(idx)
-        } else {
-            0.0
-        }
-    }
-    fn max_total_extra(&self, name: Intern<String>) -> f64 {
-        if let Some(data) = self.extra.get(&name) {
-            data.max_total
-        } else {
-            0.0
-        }
-    }
-    fn min_total_extra(&self, name: Intern<String>) -> f64 {
-        if let Some(data) = self.extra.get(&name) {
-            data.min_total
-        } else {
-            0.0
-        }
-    }
-    fn count_extra(&self, name: Intern<String>, e: Energy) -> PerEnergy {
-        if let Some(data) = self.extra.get(&name) {
-            let idx = self.energy_to_index(e);
-            data.get_count(idx) as f64 / self.width
-        } else {
-            PerEnergy::new(0.0)
-        }
-    }
-    fn total_count(&self) -> u64 {
-        self.lnw.total_count
-    }
-    fn total_count_extra(&self, name: Intern<String>) -> u64 {
-        if let Some(data) = self.extra.get(&name) {
-            data.total_count
-        } else {
-            0
-        }
-    }
     fn mean_count_extra(&self, name: Intern<String>) -> PerEnergy {
         if let Some(data) = self.extra.get(&name) {
             data.total_count as f64/(self.width*self.num_states() as f64)
@@ -693,7 +572,6 @@
             PerEnergy::new(0.)
         }
     }
->>>>>>> 216df624
     fn min_count_extra(&self, name: Intern<String>) -> PerEnergy {
         if let Some(data) = self.extra.get(&name) {
             data.min_count as f64/self.width
@@ -701,8 +579,6 @@
             PerEnergy::new(0.)
         }
     }
-<<<<<<< HEAD
-=======
 
     fn max_energy(&self) -> Energy {
         self.max_e
@@ -710,7 +586,6 @@
     fn min_energy(&self) -> Energy {
         self.min_e
     }
->>>>>>> 216df624
 }
 
 fn max_of(stuff: &[f64]) -> f64 {
