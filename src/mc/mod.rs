--- conflicted
+++ resolved
@@ -8,11 +8,7 @@
 pub mod binning;
 
 use crate::system::*;
-<<<<<<< HEAD
-use clapme::ClapMe;
-=======
 use auto_args::AutoArgs;
->>>>>>> 1722fe5d
 
 use serde;
 
