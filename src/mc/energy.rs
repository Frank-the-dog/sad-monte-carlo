//! An implementation of SAD (Statistical Association, Dynamical version).

#![allow(non_snake_case)]

use ::system::*;
use super::*;

use super::plugin::Plugin;
use dimensioned::Dimensionless;
use rand::Rng;
use std::default::Default;
use std::cell::{RefCell,Cell};
use ::prettyfloat::PrettyFloat;

/// Which experimental version of SAD are we doing?
#[derive(Serialize, Deserialize, Debug, ClapMe, Clone, Copy, PartialEq, Eq, Hash)]
pub enum SadVersion {
    /// Sad
    Sad,
}

impl SadVersion {
    fn compute_gamma(&self, latest_parameter: f64, t: f64, tF: f64, num_states: f64) -> f64 {
        if latest_parameter*tF*num_states == 0.0 {
            0.0
        } else {
            match *self {
                SadVersion::Sad => {
                   let g = (latest_parameter + t/tF)/(latest_parameter + t/num_states*(t/tF));
                    if g.is_nan() {
                        println!("problem with {} and {}", tF, num_states);
                        assert!(!g.is_nan());
                    }
                    g
                }
            }
        }
    }
}

/// Parameters to configure a particular MC.
#[derive(Debug, ClapMe)]
#[allow(non_camel_case_types)]
pub enum MethodParams {
    /// Sad
    Sad {
        /// The minimum temperature we are interested in.
        min_T: Energy,
    },
    /// Samc
    Samc {
        /// The t0 parameter, determining how long to leave gamma=1.
        t0: f64,
    },
    /// Wang-Landau
    WL,
    /// 1/t Wang-Landau
    Inv_t_WL,
}

/// Parameters to configure the moves.
#[derive(Serialize, Deserialize, Debug, ClapMe)]
pub enum MoveParams {
    /// The rms distance of moves
    TranslationScale(Length),
    /// Adjust translation scale to reach acceptance rate.
    AcceptanceRate(f64),
}

/// The parameters needed to configure a simulation.
#[derive(Debug, ClapMe)]
pub struct EnergyMCParams {
    /// The actual method.
    pub _method: MethodParams,
    /// The seed for the random number generator.
    pub seed: Option<u64>,
    /// The energy binsize.
    energy_bin: Option<Energy>,
    /// The lowest energy to allow.
    min_allowed_energy: Option<Energy>,
    /// The highest energy to allow.
    max_allowed_energy: Option<Energy>,
    _moves: MoveParams,
    _report: plugin::ReportParams,
    _movies: MoviesParams,
    _save: plugin::SaveParams,
}

impl Default for EnergyMCParams {
    fn default() -> Self {
        EnergyMCParams {
            _method: MethodParams::Sad {
                min_T: 0.2*units::EPSILON,
            },
            seed: None,
            min_allowed_energy: None,
            max_allowed_energy: None,
            energy_bin: None,
            _moves: MoveParams::TranslationScale(0.05*units::SIGMA),
            _report: plugin::ReportParams::default(),
            _movies: MoviesParams::default(),
            _save: plugin::SaveParams::default(),
        }
    }
}

/// This defines a "state".  In this case it is just an energy, but it
/// should make this code easier to transition to a grand ensemble.
#[derive(Serialize, Deserialize, Debug, Clone, Copy, PartialEq)]
pub struct State {
    /// The energy
    pub E: Energy,
}
impl ::std::fmt::Display for State {
    fn fmt(&self, f: &mut ::std::fmt::Formatter) -> ::std::fmt::Result {
        write!(f, "{}", PrettyFloat(*(self.E/units::EPSILON).value()))
    }
}
impl State {
    /// Find the state of a system
    pub fn new<S: System>(sys: &S) -> State {
        State { E: sys.energy() }
    }
}

/// Where we store the info about the energy grid
#[derive(Serialize, Deserialize, Debug)]
pub struct Bins {
    /// The lowest allowed energy in any bin.
    pub min: Energy,
    /// The energy bin size.
    pub width: Energy,
    /// The number of times we have been at each energy.
    pub histogram: Vec<u64>,
    /// The iteration when we found each energy.
    pub t_found: Vec<u64>,
    /// The ln weight for each energy bin.
    pub lnw: Vec<Unitless>,
}

/// A square well fluid.
#[derive(Serialize, Deserialize, Debug)]
pub struct EnergyMC<S, C> {
    /// The system we are simulating.
    pub system: S,
    /// The method we use
    method: Method,
    /// The number of moves that have been made.
    pub moves: u64,
    /// The last move where we discovered a new energy.
    pub time_L: u64,
    /// The number of moves that have been accepted.
    pub accepted_moves: u64,
    /// The lowest energy to allow.
    min_allowed_energy: Option<Energy>,
    /// The highest energy to allow.
    max_allowed_energy: Option<Energy>,
    /// The move plan
    pub move_plan: MoveParams,
    /// The current translation scale
    pub translation_scale: Length,
    /// The "recent" acceptance rate.
    pub acceptance_rate: f64,
    /// The random number generator.
    pub rng: ::rng::MyRng,
    /// Where to save the resume file.
    pub save_as: ::std::path::PathBuf,
    report: plugin::Report,
    movies: Movies,
    save: plugin::Save,
    manager: plugin::PluginManager,

    // The following were formerly part of Bins.  I joined them all
    // together in EnergyMC.

    /// The parameters describing the bins
    pub bins: Bins,
    /// System-specific data that has been collected
    pub collected: Vec<C>,

    /// Whether we have seen this since the last visit to maxentropy.
    have_visited_since_maxentropy: Vec<bool>,
    /// How many round trips have we seen at this energy.
    round_trips: Vec<u64>,
    /// The maximum entropy we have seen.
    max_S: Unitless,
    /// The index with the maximum entropy.
    max_S_index: usize,
}

#[derive(Serialize, Deserialize, Debug)]
enum Method {
    /// Sad
    Sad {
        min_T: Energy,
        too_lo: Energy,
        too_hi: Energy,
        tL: u64,
        tF: u64,
        num_states: u64,
        highest_hist: u64,
        version: SadVersion,
        latest_parameter: f64,
    },
    /// Samc
    Samc {
        t0: f64,
    },
    /// Wang Landau
    WL {
        gamma: f64,
        lowest_hist: u64,
        highest_hist: u64,
        total_hist: u64,
        num_states: f64,
        hist: Vec<u64>,
        min_energy: Energy,
        inv_t: bool,
    }
}

impl Method {
    fn new(p: MethodParams, E: Energy, dE: Energy,
           min_allowed_energy: Option<Energy>,
           max_allowed_energy: Option<Energy>) -> Self {
        match p {
            MethodParams::Sad { min_T } =>
                Method::Sad {
                    min_T,
                    too_lo: E,
                    too_hi: E,
                    tL: 0,
                    tF: 0,
                    num_states: 1,
                    highest_hist: 1,
                    version: SadVersion::Sad,
                    latest_parameter: 0.,
                },
            MethodParams::Samc { t0 } => Method::Samc { t0 },
            MethodParams::WL => Method::WL {
                gamma: 1.0,
                lowest_hist: if min_allowed_energy.is_some() && max_allowed_energy.is_some() { 0 } else { 1 },
                highest_hist: 1,
                total_hist: 0,
                num_states: if let (Some(mine), Some(maxe)) = (min_allowed_energy, max_allowed_energy) {
                    *((maxe - mine)/dE).value()
                } else {
                    1.0
                },
                hist: Vec::new(),
                min_energy: E,
                inv_t: false,
            },
            MethodParams::Inv_t_WL => Method::WL {
                gamma: 1.0,
                lowest_hist: if min_allowed_energy.is_some() && max_allowed_energy.is_some() { 0 } else { 1 },
                highest_hist: 1,
                total_hist: 0,
                num_states: if let (Some(mine), Some(maxe)) = (min_allowed_energy, max_allowed_energy) {
                    *((maxe - mine)/dE).value()
                } else {
                    1.0
                },
                hist: Vec::new(),
                min_energy: E,
                inv_t: true,
            },
        }
    }
}

impl Bins {
    fn index_to_state(&self, i: usize) -> State {
        State { E: self.min + (i as f64 + 0.5)*self.width }
    }
    fn state_to_index(&self, s: State) -> usize {
        *((s.E - self.min)/self.width).value() as usize
    }
}


impl<S: System> EnergyMC<S, S::CollectedData> {
    /// Find the index corresponding to a given energy.  This should
    /// panic if the energy is less than `min`.
    pub fn state_to_index(&self, s: State) -> usize {
        self.bins.state_to_index(s)
    }
    /// Find the energy corresponding to a given index.
    pub fn index_to_state(&self, i: usize) -> State {
        self.bins.index_to_state(i)
    }
    /// Make room in our arrays for a new energy value
    pub fn prepare_for_state(&mut self, e: State) {
        let e = e.E;
        assert!(self.bins.width > Energy::new(0.0));
        while e < self.bins.min {
            // this is a little wasteful, but seems the easiest way to
            // ensure we end up with enough room.
            self.bins.histogram.insert(0, 0);
            self.bins.t_found.insert(0, 0);
            self.bins.lnw.insert(0, Unitless::new(0.0));
            self.have_visited_since_maxentropy.insert(0, true);
            self.round_trips.insert(0, 1);
            self.bins.min -= self.bins.width;
            self.collected.insert(0, S::CollectedData::default());
        }
        while e >= self.bins.min + self.bins.width*(self.bins.lnw.len() as f64) {
            self.bins.lnw.push(Unitless::new(0.0));
            self.bins.histogram.push(0);
            self.bins.t_found.push(0);
            self.have_visited_since_maxentropy.push(true);
            self.round_trips.push(1);
            self.collected.push(S::CollectedData::default());
        }
    }
}

impl<S: System> EnergyMC<S,S::CollectedData> {
    /// This decides whether to reject the move based on the actual
    /// method in use.
    fn reject_move(&mut self, e1: State, e2: State) -> bool {
        let i1 = self.state_to_index(e1);
        let i2 = self.state_to_index(e2);
        match self.method {
            Method::Sad { too_lo, too_hi, min_T, .. } => {
                let lnw = &self.bins.lnw;
                let lnw1 = if e1.E < too_lo {
                    lnw[self.state_to_index(State { E: too_lo })] + (e1.E - too_lo)/min_T
                } else if e1.E > too_hi {
                    lnw[self.state_to_index(State { E: too_hi })]
                } else {
                    lnw[i1]
                };
                let lnw2 = if e2.E < too_lo {
                    lnw[self.state_to_index(State { E: too_lo })] + (e2.E - too_lo)/min_T
                } else if e2.E > too_hi {
                    lnw[self.state_to_index(State { E: too_hi })]
                } else {
                    lnw[i2]
                };
                let rejected = lnw2 > lnw1 && self.rng.gen::<f64>() > (lnw1 - lnw2).exp();
                if !rejected && self.bins.histogram[i2] == 0 && e2.E < too_hi && e2.E > too_lo {
                    // Here we do changes that need only happen when
                    // we encounter an energy in our important range
                    // that we have never seen before.
                    match &mut self.method {
                        Method::Sad { ref mut num_states, ref mut tL,
                                      ref mut latest_parameter, .. } => {
                            *latest_parameter = *((too_hi - too_lo)/min_T).value();
                            *num_states += 1;
                            *tL = self.moves;
                        }
                        _ => unreachable!()
                    }
                }
                rejected
            }
            Method::Samc { .. } => {
                let lnw1 = self.bins.lnw[i1].value();
                let lnw2 = self.bins.lnw[i2].value();
                lnw2 > lnw1 && self.rng.gen::<f64>() > (lnw1 - lnw2).exp()
            }
            Method::WL { ref mut num_states, lowest_hist, .. } => {
                let lnw1 = self.bins.lnw[i1].value();
                let lnw2 = self.bins.lnw[i2].value();
                let rejected = lnw2 > lnw1 && self.rng.gen::<f64>() > (lnw1 - lnw2).exp();
                if !rejected && self.bins.histogram[i2] == 0 && lowest_hist > 0 {
                    *num_states += 1.0;
                }
                rejected
            }
        }
    }
    /// This updates the lnw based on the actual method in use.
    fn update_weights(&mut self, energy: State) {
        let i = self.state_to_index(energy);
        let gamma = self.gamma(); // compute gamma out front...
        let old_lnw = self.bins.lnw[i];
        self.bins.lnw[i] += gamma;
        let mut gamma_changed = false;
        let mut switch_to_samc: Option<f64> = None;
        match self.method {
            Method::Sad { min_T, ref mut too_lo, ref mut too_hi, ref mut num_states,
                          ref mut tL, ref mut tF, ref mut highest_hist,
                          ref mut latest_parameter, .. } => {
                let histogram = &self.bins.histogram;
                if *too_lo > *too_hi || energy.E < *too_lo || energy.E > *too_hi {
                    // Ooops, we didn't want to add gamma after all...
                    self.bins.lnw[i] = old_lnw;
                }

                if histogram[i] > *highest_hist {
                    *highest_hist = histogram[i];
                    if energy.E > *too_hi {
                        let ihi = self.bins.state_to_index(State { E: *too_hi });
                        for j in 0 .. histogram.len() {
                            let ej = self.bins.index_to_state(j).E;
                            let lnw = &mut self.bins.lnw;
                            if ej > *too_hi && ej <= energy.E {
                                if histogram[j] != 0 {
                                    lnw[j] = lnw[ihi];
                                    *num_states += 1;
                                } else {
                                    lnw[j] = Unitless::new(0.0);
                                }
                            }
                        }
                        *latest_parameter = *((energy.E - *too_lo)/min_T).value();
                        *tL = self.moves;
                        // The following rounds the energy to one of the bins.
                        let bin_e = self.bins.index_to_state(self.bins.state_to_index(energy)).E;
                        *too_hi = bin_e;
                    } else if energy.E < *too_lo {
                        let ilo = self.bins.state_to_index(State { E: *too_lo });
                        for j in 0 .. histogram.len() {
                            let ej = self.bins.index_to_state(j).E;
                            let lnw = &mut self.bins.lnw;
                            if ej < *too_lo && ej >= energy.E {
                                if histogram[j] != 0 {
                                    lnw[j] = lnw[ilo] + (ej-*too_lo)/min_T;
                                    if lnw[j] < Unitless::new(0.) {
                                        lnw[j] = Unitless::new(0.);
                                    }
                                    *num_states += 1;
                                } else {
                                    lnw[j] = Unitless::new(0.0);
                                }
                            }
                        }
                        *latest_parameter = *((*too_hi - energy.E)/min_T).value();
                        *tL = self.moves;
                        // The following rounds the energy to one of the bins.
                        let bin_e = self.bins.index_to_state(self.bins.state_to_index(energy)).E;
                        *too_lo = bin_e;
                    }
                }
                if *tL == self.moves {
                    gamma_changed = true;
                    // Set tF to the latest discovery time in the
                    // range of energies that we actually care about.
                    let ilo = self.bins.state_to_index(State { E: *too_lo });
                    let ihi = self.bins.state_to_index(State { E: *too_hi });
                    let old_tF = *tF;
                    *tF = *self.bins.t_found[ilo..ihi+1].iter().max().unwrap();
                    if old_tF == *tF {
                        // We didn't change gamma after all!
                        gamma_changed = false;
                    } else {
                        // We just discovered a new important energy.
                        // Let's take this as an opportunity to revise our
                        // translation scale, and also to log the news.
                        if let MoveParams::AcceptanceRate(r) = self.move_plan {
                            let s = self.acceptance_rate/r;
                            let s = if s < 0.8 { 0.8 } else if s > 1.2 { 1.2 } else { s };
                            self.translation_scale *= s;
                            if !self.report.quiet {
                                println!("        new translation scale: {:.3}",
                                         self.translation_scale);
                                println!("        acceptance rate {:.1}% [long-term: {:.1}%]",
                                         100.0*self.acceptance_rate,
                                         100.0*self.accepted_moves as f64
                                         /self.moves as f64);
                            }
                        }
                        if !self.report.quiet {
                            println!("    sad: [{}]  {}:  {:.7} < {:.7} ... {:.7} < {:.7}",
                                     *tF, num_states,
                                     self.bins.min.pretty(),
                                     too_lo.pretty(),
                                     too_hi.pretty(),
                                     (self.bins.min
                                      + self.bins.width*(histogram.len()-1) as f64).pretty());
                        }
                    }
<<<<<<< HEAD
                    if !self.report.quiet && old_tF != *tF {
                        println!("    sad: [{}]  {}:  {:.7} < {:.7} ... {:.7} < {:.7}",
                                 *tF, num_states,
                                 self.bins.min.pretty(),
                                 too_lo.pretty(),
                                 too_hi.pretty(),
                                 (self.bins.min
                                  + self.bins.width*(histogram.len()-1) as f64).pretty());
                    }
=======
>>>>>>> 6a10f470
                }
            }
            Method::Samc { .. } => {}
            Method::WL { ref mut gamma,
                         ref mut lowest_hist, ref mut highest_hist, ref mut total_hist,
                         ref mut hist, ref mut min_energy, num_states, inv_t } => {
                if hist.len() != self.bins.lnw.len() {
                    // Oops, we found a new energy, so let's regroup.
                    if hist.len() == 0 || (*gamma != 1.0 && *lowest_hist > 0) {
                        println!("    WL: Starting fresh with {} energies",
                                 self.bins.lnw.len());
                        gamma_changed = true;
                        *gamma = 1.0;
                        *lowest_hist = 0;
                        *highest_hist = 0;
                        *total_hist = 0;
                        *hist = vec![0; self.bins.lnw.len()];
                        *min_energy = self.bins.min;
                    } else {
                        // We have to adjust our hist Vec, but can
                        // keep our counts! We just pretend we already
                        // knew there were more energies to be
                        // found...
                        while *min_energy > self.bins.min {
                            *min_energy -= self.bins.width;
                            hist.insert(0,0);
                        }
                        while hist.len() < self.bins.lnw.len() {
                            hist.push(0);
                        }
                        for (i,h) in hist.iter().cloned().enumerate() {
                            if self.bins.histogram[i] > 0 && h < *lowest_hist {
                                *lowest_hist = h;
                            }
                        }
                    }
                }
                hist[i] += 1;
                if hist[i] > *highest_hist {
                    *highest_hist = hist[i];
                }
                *total_hist += 1;
                let histogram = &self.bins.histogram;
                let max_energy = *min_energy + (hist.len() as f64)*self.bins.width;
                if hist[i] == *lowest_hist + 1
                    && hist.len() > 1
                    && (self.min_allowed_energy.is_none() || self.min_allowed_energy.unwrap() >= *min_energy)
                    && (self.max_allowed_energy.is_none() || self.max_allowed_energy.unwrap() <= max_energy)
                    && hist.iter().enumerate()
                          .filter(|(i,_)| histogram[*i] != 0)
                          .map(|(_,&h)|h).min() == Some(*lowest_hist+1)
                {
                    *lowest_hist = hist[i];
                    if (inv_t && *lowest_hist > 0) ||
                       *lowest_hist as f64 >= 0.8**total_hist as f64 / num_states
                    {
                        gamma_changed = true;
                        *gamma *= 0.5;
                        if *gamma > 1e-16 {
                            println!("    WL:  We have reached flatness {:.2} with min {}!",
                                     PrettyFloat(*lowest_hist as f64*num_states
                                                 / *total_hist as f64),
                                     *lowest_hist);
                            report_wl_flatness(*lowest_hist, *highest_hist, *total_hist,
                                               num_states, hist, &self.bins);
                        }
                        for h in hist.iter_mut() {
                            *h = 0;
                        }
                        *total_hist = 0;
                        *lowest_hist = 0;
                        *highest_hist = 0;
                    }
                    if inv_t && *gamma < (num_states as f64)/(self.moves as f64) {
                        println!("    1/t-WL:  Switching to 1/t!");
                        switch_to_samc = Some(num_states as f64);
                    }
                }
            }
        }
        if let Some(t0) = switch_to_samc {
            self.method = Method::Samc { t0 };
        }
        if gamma_changed {
            self.movies.new_gamma(self.moves, gamma);
            self.movies.new_gamma(self.moves, self.gamma());
        }
    }

    /// Estimate the temperature for a given energy
    pub fn temperature(&self, energy: State) -> Energy {
        let i = self.state_to_index(energy);
        let energy = energy.E;
        let lnwi = self.bins.lnw[i];
        let mut Tlo = Energy::new(0.);
        for j in 0..i {
            let lnwj = self.bins.lnw[j];
            if lnwj > Unitless::new(0.) {
                let Tj = (energy - self.index_to_state(j).E)/(lnwi - lnwj);
                if Tj > Tlo { Tlo = Tj; }
            }
        }
        let mut Thi = Energy::new(1e300);
        for j in i+1 .. self.bins.lnw.len() {
            let lnwj = self.bins.lnw[j];
            if lnwj > Unitless::new(0.) {
                let Tj = (energy - self.index_to_state(j).E)/(lnwi - lnwj);
                if Tj < Thi { Thi = Tj; }
            }
        }
        if Thi > Tlo && Tlo > Energy::new(0.) {
            return 0.5*(Thi + Tlo);
        }
        if Tlo > Energy::new(0.) {
            return Tlo;
        }
        return Thi;
    }
}

impl<S: System> EnergyMC<S, S::CollectedData> {
    fn gamma(&self) -> f64 {
        match self.method {
            Method::Sad { num_states, tF, version, latest_parameter, .. } => {
                version.compute_gamma(latest_parameter, self.moves as f64,
                                      tF as f64, num_states as f64)
            }
            Method::Samc { t0 } => {
                let t = self.moves as f64;
                if t > t0 { t0/t } else { 1.0 }
            }
            Method::WL { gamma, .. } => {
                gamma
            }
        }
    }
}

impl<S: MovableSystem> MonteCarlo for EnergyMC<S,S::CollectedData> {
    type Params = EnergyMCParams;
    type System = S;
    fn from_params(params: EnergyMCParams, system: S, save_as: ::std::path::PathBuf) -> Self {
        let ewidth = params.energy_bin.unwrap_or(system.delta_energy().unwrap_or(Energy::new(1.0)));
        // center zero energy in a bin!
        let emin = ((system.energy()/ewidth).value().round() - 0.5)*ewidth;
        EnergyMC {
            method: Method::new(params._method, system.energy(), ewidth,
                                params.min_allowed_energy, params.max_allowed_energy),
            moves: 0,
            time_L: 0,
            accepted_moves: 0,
            acceptance_rate: 0.5, // arbitrary starting guess.
            min_allowed_energy: params.min_allowed_energy,
            max_allowed_energy: params.max_allowed_energy,

            bins: Bins {
                histogram: vec![1],
                t_found: vec![0],
                lnw: vec![Unitless::new(0.0)],
                min: emin,
                width: ewidth,
            },
            collected: vec![S::CollectedData::default()],

            have_visited_since_maxentropy: vec![false],
            round_trips: vec![1],
            max_S: Unitless::new(0.),
            max_S_index: 0,

            translation_scale: match params._moves {
                MoveParams::TranslationScale(x) => x,
                _ => 0.05*units::SIGMA,
            },
            move_plan: params._moves,
            system: system,

            rng: ::rng::MyRng::from_u64(params.seed.unwrap_or(0)),
            save_as: save_as,
            report: plugin::Report::from(params._report),
            movies: Movies::from(params._movies),
            save: plugin::Save::from(params._save),
            manager: plugin::PluginManager::new(),
        }
    }
    fn update_from_params(&mut self, params: Self::Params) {
        self.report.update_from(params._report);
        self.save.update_from(params._save);
    }

    fn move_once(&mut self) {
        self.moves += 1;
        // self.system.collect_data();
        if self.moves % (self.bins.histogram.len() as u64*self.bins.histogram.len() as u64*1000) == 0 {
            self.system.verify_energy();
        }
        let e1 = State::new(&self.system);
        let recent_scale = (1.0/self.moves as f64).sqrt();
        self.acceptance_rate *= 1. - recent_scale;
        if let Some(e2) = self.system.plan_move(&mut self.rng, self.translation_scale) {
            let mut out_of_bounds = false;
            if let Some(maxe) = self.max_allowed_energy {
                out_of_bounds = e2 > maxe && e2 > e1.E;
            }
            if let Some(mine) = self.min_allowed_energy {
                out_of_bounds = e2 < mine && e2 < e1.E
            }
            if !out_of_bounds {
                let e2 = State { E: e2 };
                self.prepare_for_state(e2);

                if !self.reject_move(e1,e2) {
                    self.accepted_moves += 1;
                    self.acceptance_rate += recent_scale;
                    self.system.confirm();
                }
            }
        }
        let energy = State::new(&self.system);
        let i = self.state_to_index(energy);
        self.system.collect_data(&mut self.collected[i], self.moves);

        // track the time we found each energy.
        if self.bins.histogram[i] == 0 {
            self.bins.t_found[i] = self.moves;
        }
        self.bins.histogram[i] += 1;
        self.update_weights(energy);

        if self.bins.lnw[i] > self.max_S {
            self.max_S = self.bins.lnw[i];
            self.max_S_index = i;
            for x in self.have_visited_since_maxentropy.iter_mut() {
                *x = true;
            }
        } else if i == self.max_S_index {
            if self.state_to_index(e1) != i {
                for x in self.have_visited_since_maxentropy.iter_mut() {
                    *x = false;
                }
            }
        } else if !self.have_visited_since_maxentropy[i] {
            self.have_visited_since_maxentropy[i] = true;
            self.round_trips[i] += 1;
        }

        let plugins = [&self.report as &dyn Plugin<Self>,
                       &self.movies,
                       &self.save,
        ];
        self.manager.run(self, &self.system, &plugins);
    }
    fn system(&self) -> &Self::System {
        &self.system
    }
    fn system_mut(&mut self) -> &mut Self::System {
        &mut self.system
    }
    fn num_moves(&self) -> u64 {
        self.moves
    }
    fn num_accepted_moves(&self) -> u64 {
        self.accepted_moves
    }
    fn save_as(&self) -> ::std::path::PathBuf {
        self.save_as.clone()
    }
}


/// Do we want movies? Where?
#[derive(ClapMe, Debug)]
pub struct MoviesParams {
    // How often (logarithmically) do we want a movie frame? If this
    // is 2.0, it means we want a frame every time the number of
    // iterations doubles.
    /// 2.0 means a frame every time iterations double.
    pub movie_time: Option<f64>,
}

impl Default for MoviesParams {
    fn default() -> Self {
        MoviesParams {
            movie_time: None,
        }
    }
}

/// A plugin that saves movie data.
#[derive(Serialize, Deserialize, Debug, Clone)]
pub struct Movies {
    movie_time: Option<f64>,
    which_frame: Cell<i32>,
    period: Cell<plugin::TimeToRun>,
    entropy: RefCell<Vec<Vec<f64>>>,
    histogram: RefCell<Vec<Vec<u64>>>,
    time: RefCell<Vec<u64>>,
    energy: RefCell<Vec<Energy>>,
    #[serde(default)]
    gamma: RefCell<Vec<f64>>,
    #[serde(default)]
    gamma_time: RefCell<Vec<u64>>,
}

impl From<MoviesParams> for Movies {
    fn from(params: MoviesParams) -> Self {
        Movies {
            movie_time: params.movie_time,
            which_frame: Cell::new(0),
            period: Cell::new(if params.movie_time.is_some() {
                plugin::TimeToRun::TotalMoves(1)
            } else {
                plugin::TimeToRun::Never
            }),
            entropy: RefCell::new(Vec::new()),
            histogram: RefCell::new(Vec::new()),
            time: RefCell::new(Vec::new()),
            energy: RefCell::new(Vec::new()),
            gamma: RefCell::new(Vec::new()),
            gamma_time: RefCell::new(Vec::new()),
        }
    }
}
impl Movies {
    fn new_gamma(&self, t: u64, gamma: f64) {
        self.gamma.borrow_mut().push(gamma);
        self.gamma_time.borrow_mut().push(t);
    }
}
impl<S: MovableSystem> Plugin<EnergyMC<S,S::CollectedData>> for Movies {
    fn run(&self, mc: &EnergyMC<S,S::CollectedData>, _sys: &S) -> plugin::Action {
        if let Some(movie_time) = self.movie_time {
            let moves = mc.num_moves();
            if plugin::TimeToRun::TotalMoves(moves) == self.period.get() {
                println!("Saving movie...");
                self.new_gamma(moves, mc.gamma());
                // First, let's create the arrays for the time and
                // energy indices.
                self.time.borrow_mut().push(moves);
                let new_energy: Vec<_> =
                    (0 .. mc.bins.lnw.len()).map(|i| mc.index_to_state(i).E).collect();
                let old_energy = self.energy.replace(new_energy.clone());

                let histogram = &mc.bins.histogram;
                let lnw = &mc.bins.lnw;
                let entropy: Vec<_> = (0..new_energy.len()).map(|i| {
                    if let Method::Sad { too_lo, too_hi, highest_hist, .. } = mc.method {
                        if histogram[i] == 0 {
                            return 0.0;
                        }
                        let e = mc.index_to_state(i).E;
                        if e < too_lo {
                            return lnw[mc.state_to_index(State { E: too_lo })].value()
                                + (histogram[i] as f64/highest_hist as f64).ln();
                        }
                        if e > too_hi {
                            return lnw[mc.state_to_index(State { E: too_hi })].value()
                                + (histogram[i] as f64/highest_hist as f64).ln();
                        }
                    }
                    *lnw[i].value()
                }).collect();
                if new_energy == old_energy {
                    // We can just add a row.
                    let mut S = self.entropy.borrow_mut();
                    S.push(entropy);
                    let mut hist_movie = self.histogram.borrow_mut();
                    hist_movie.push(histogram.clone());
                } else {
                    let energy = self.energy.borrow().clone();
                    let mut hist_movie = self.histogram.borrow_mut();
                    let mut S = self.entropy.borrow_mut();
                    let left_zeros: usize = if energy.len() > 1 && old_energy.len() > 0 {
                        let de = energy[1]-energy[0];
                        ((old_energy[0] - energy[0])/de).value().round() as usize
                    } else {
                        0
                    };
                    let right_zeros = energy.len() - old_energy.len() - left_zeros;
                    for v in S.iter_mut() {
                        for _ in 0..right_zeros {
                            v.push(0.);
                        }
                        for _ in 0..left_zeros {
                            v.insert(0,0.);
                        }
                    }
                    for v in hist_movie.iter_mut() {
                        for _ in 0..right_zeros {
                            v.push(0);
                        }
                        for _ in 0..left_zeros {
                            v.insert(0,0);
                        }
                    }
                    S.push(entropy);
                    hist_movie.push(histogram.clone());
                }

                // Now decide when we need the next frame to be.
                let mut which_frame = self.which_frame.get() + 1;
                let mut next_time = (movie_time.powi(which_frame) + 0.5) as u64;
                while next_time <= moves {
                    which_frame += 1;
                    next_time = (movie_time.powi(which_frame) + 0.5) as u64;
                }
                self.which_frame.set(which_frame);
                self.period.set(plugin::TimeToRun::TotalMoves(next_time));
                return plugin::Action::Save;
            }
        }
        plugin::Action::None
    }
    fn run_period(&self) -> plugin::TimeToRun { self.period.get() }

    /// This isn't really a movies thing, but there isn't a great
    /// reason to create yet another plugin for an EnergyMC-specific
    /// log message.
    fn log(&self, mc: &EnergyMC<S,S::CollectedData>, sys: &S) {
        let mut one_trip: Option<State> = None;
        let mut ten_trips: Option<State> = None;
        let mut hundred_trips: Option<State> = None;
        let mut thousand_trips: Option<State> = None;
        for (i, &trips) in mc.round_trips.iter().enumerate() {
            if one_trip.is_none() && trips >= 1 {
                one_trip = Some(mc.index_to_state(i));
            }
            if ten_trips.is_none() && trips >= 10 {
                ten_trips = Some(mc.index_to_state(i));
            }
            if hundred_trips.is_none() && trips >= 100 {
                hundred_trips = Some(mc.index_to_state(i));
            }
            if thousand_trips.is_none() && trips >= 1000 {
                thousand_trips = Some(mc.index_to_state(i));
            }
        }
        let thousand_T = thousand_trips
            .map(|e| format!(" ({:.1})",
                             PrettyFloat(*(mc.temperature(e)/units::EPSILON).value())))
            .unwrap_or("".to_string());
        let hundred_T = hundred_trips
            .map(|e| format!(" ({:.1})",
                             PrettyFloat(*(mc.temperature(e)/units::EPSILON).value())))
            .unwrap_or("".to_string());
        let ten_T = ten_trips
            .map(|e| format!(" ({:.1})",
                             PrettyFloat(*(mc.temperature(e)/units::EPSILON).value())))
            .unwrap_or("".to_string());
        let thousand_trips = thousand_trips.map(|e| format!("{:.7}", e.E.pretty()))
            .unwrap_or("-".to_string());
        let ten_trips = ten_trips.map(|e| format!("{:.7}", e.E.pretty()))
            .unwrap_or("-".to_string());
        let one_trip = one_trip.map(|e| format!("{:.7}", e.E.pretty()))
            .unwrap_or("-".to_string());
        let hundred_trips = hundred_trips.map(|e| format!("{:.7}", e.E.pretty()))
            .unwrap_or("-".to_string());
        if !mc.report.quiet {
            println!("   {} * {}{} * {}{} * {}{} | {:.7} currently {}",
                     one_trip,
                     ten_trips, ten_T,
                     hundred_trips, hundred_T,
                     thousand_trips, thousand_T,
                     mc.index_to_state(mc.max_S_index).E.pretty(),
                     (sys.energy()/units::EPSILON).pretty(),
            );
            if let Method::WL { lowest_hist, highest_hist, total_hist, num_states,
                                ref hist, .. } = mc.method {
                report_wl_flatness(lowest_hist, highest_hist, total_hist, num_states,
                                   hist, &mc.bins);
            }
        }
    }
    fn save(&self, mc: &EnergyMC<S,S::CollectedData>, _sys: &S) {
        use std::io::Write;
        let name = mc.save_as();
        {
            let name = name.with_extension("time");
            let err = format!("error writing to file {:?}", name);
            let mut f = AtomicFile::create(&name)
                .expect(&format!("error creating file {:?}", name));
            for t in self.time.borrow().iter() {
                writeln!(f, "{}", t).expect(&err);
            }
        }
        {
            let name = name.with_extension("gamma");
            let err = format!("error writing to file {:?}", name);
            let mut f = AtomicFile::create(&name)
                .expect(&format!("error creating file {:?}", name));
            for (t,g) in self.gamma_time.borrow().iter().zip(self.gamma.borrow().iter()) {
                writeln!(f, "{}\t{}", t,g).expect(&err);
            }
        }
        {
            let name = name.with_extension("energy");
            let err = format!("error writing to file {:?}", name);
            let mut f = AtomicFile::create(&name)
                .expect(&format!("error creating file {:?}", name));
            for t in self.energy.borrow().iter() {
                writeln!(f, "{}", *t/units::EPSILON).expect(&err);
            }
        }
        {
            let name = name.with_extension("entropy");
            let err = format!("error writing to file {:?}", name);
            let mut f = AtomicFile::create(&name)
                .expect(&format!("error creating file {:?}", name));
            for frame in self.entropy.borrow().iter() {
                write!(f, "{}", frame.iter().next().unwrap()).expect(&err);
                for v in frame.iter().skip(1) {
                    write!(f, "\t{}", v).expect(&err);
                }
                write!(f, "\n").expect(&err);
            }
        }
        {
            let name = name.with_extension("histogram");
            let err = format!("error writing to file {:?}", name);
            let mut f = AtomicFile::create(&name)
                .expect(&format!("error creating file {:?}", name));
            for frame in self.histogram.borrow().iter() {
                write!(f, "{}", frame.iter().next().unwrap()).expect(&err);
                for v in frame.iter().skip(1) {
                    write!(f, "\t{}", v).expect(&err);
                }
                write!(f, "\n").expect(&err);
            }
        }
    }
}

fn report_wl_flatness(lowest_hist: u64, highest_hist: u64, total_hist: u64,
                      num_states: f64, hist: &[u64],
                      bins: &Bins) {
    if total_hist > 0 && hist.len() > 1 {
        let mut lowest = 111111111;
        let mut highest = 111111111;
        for (i,&h) in hist.iter().enumerate() {
            if h == lowest_hist && bins.histogram[i] != 0 {
                lowest = i;
            }
            if h == highest_hist && bins.histogram[i] != 0 {
                highest = i;
            }
        }
        let lowest_energy = if lowest == 111111111 {
            bins.index_to_state(0).E - bins.width
        } else {
            bins.index_to_state(lowest).E
        };
        let highest_energy = if highest == 111111111 {
            bins.index_to_state(0).E - bins.width
        } else {
            bins.index_to_state(highest).E
        };
        println!("        WL:  flatness {:.1} with min {:.2} at {} and max {:.2} at {} (with total {})!",
                 PrettyFloat(lowest_hist as f64*num_states as f64
                             / total_hist as f64),
                 PrettyFloat(lowest_hist as f64), lowest_energy,
                 PrettyFloat(highest_hist as f64), highest_energy, total_hist);
    }
}<|MERGE_RESOLUTION|>--- conflicted
+++ resolved
@@ -472,18 +472,6 @@
                                       + self.bins.width*(histogram.len()-1) as f64).pretty());
                         }
                     }
-<<<<<<< HEAD
-                    if !self.report.quiet && old_tF != *tF {
-                        println!("    sad: [{}]  {}:  {:.7} < {:.7} ... {:.7} < {:.7}",
-                                 *tF, num_states,
-                                 self.bins.min.pretty(),
-                                 too_lo.pretty(),
-                                 too_hi.pretty(),
-                                 (self.bins.min
-                                  + self.bins.width*(histogram.len()-1) as f64).pretty());
-                    }
-=======
->>>>>>> 6a10f470
                 }
             }
             Method::Samc { .. } => {}
