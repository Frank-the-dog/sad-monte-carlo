--- conflicted
+++ resolved
@@ -42,11 +42,7 @@
         // function doesn't have access to the seed used by the MC
         // simulation, and it seems excessive to have two distinct
         // seeds.
-<<<<<<< HEAD
-        let mut rng = crate::rng::MyRng::from_u64(10137);
-=======
         let mut rng = crate::rng::MyRng::seed_from_u64(10137);
->>>>>>> 1722fe5d
         for s in ising.S.iter_mut() {
             // The following picks a random number +1 or -1
             *s = (rng.next_u64() as i8 & 1)*2 - 1;
@@ -119,11 +115,7 @@
     println!("starting energy...");
     assert_eq!(ising.energy(), ising.compute_energy());
 
-<<<<<<< HEAD
-    let mut rng = crate::rng::MyRng::from_u64(10137);
-=======
     let mut rng = crate::rng::MyRng::seed_from_u64(10137);
->>>>>>> 1722fe5d
     for _ in 0..10000 {
         ising.plan_move(&mut rng, Length::new(0.0));
         ising.confirm();
