//! A test model with fake energy.

use super::*;

use dimensioned::Sqrt;
use rand::prelude::*;
use vector3d::Vector3d;
/// The parameters needed to configure a fake model with N dimensions.
///
/// These parameters are normally set via command-line arguments.
#[derive(Serialize, Deserialize, Debug, AutoArgs, Clone)] //AutoArgs in incompatable with Vec<Length>
#[allow(non_snake_case)]
pub struct Parameters {
    /// the number of dimensions
    pub N: usize,
    /// Ratio of depths of the wells (h_2/h_1)
    pub h2_to_h1: f64,
    /// Energy barrier between wells
    pub barrier_over_h1: f64,
    /// Radius of the second well
    pub r2: Length,
}

#[derive(Serialize, Deserialize, Debug, Clone)]
struct SystemInvCdf {
    num_points: usize,
    dim: usize,
    r1: Length,
    r2: Length,
    dx1_ball1: Length,
    stencils: Vec<f64>,
}

static NUM_POINTS: usize = 10000;

fn linspace(start: Length, end: Length, numpoints: usize) -> Vec<Length> {
    let last = numpoints as f64 - 1.0;
    let inv_last = 1.0 / last as f64;
    (0..numpoints)
        .map(|i| ((last - i as f64) * start + i as f64 * end) * inv_last)
        .collect()
}

#[allow(non_snake_case)]
impl SystemInvCdf {
    fn new(params: &Parameters) -> Self {
        let dim = params.N;
        let num_points = NUM_POINTS;
        let r1 = Length::new(1.0);
        let r2 = params.r2;

        //  ######## The first axis, ball 1 ########

        let mut stencils = vec![0.; num_points * dim]; // We need a stencil for the first ball
        let numerical_precision_mult = 100;

        // us = np.linspace(-r1, np.sqrt(r1**2 - r2**2) ,(num_points) * numerical_precision_mult)  ## We only need a stencil for the first ball
        let x1: Vec<Length> = linspace(-r1, r1 + 2.0 * r2, num_points);
        let dx1_ball1 = x1[1] - x1[0];

        let dim_power =
            |x_squared: Area| -> f64 { x_squared.sqrt().value_unsafe.powi(dim as i32 - 1) };
        let pdf_x1_nonnormalized = |x1: Length| -> f64 {
            debug_assert!(V(dim - 1).is_finite());
            let pdf = if x1 <= (r1 * r1 - r2 * r2).sqrt() {
                // println!("in first sphere");
                dim_power(r1 * r1 - x1 * x1) * V(dim - 1)
            } else if x1 < r1 + r2 {
                // println!("in cylinder");
                r2.value_unsafe.powi(dim as i32 - 1) * V(dim - 1)
            } else {
                // println!("in hemisphere");
                dim_power(r2 * r2 - (x1 - r1 - r2) * (x1 - r1 - r2)) * V(dim - 1)
            };
            debug_assert!(pdf.is_finite());
            pdf
        };

        let mut val = 0.0;
        for w in 0..num_points - 1 {
            let us = linspace(x1[w], x1[w + 1], numerical_precision_mult);
            let du = us[1] - us[0];
            for i in 0..numerical_precision_mult - 1 {
                // use midpoint method
                debug_assert!(us[i].value_unsafe.is_finite() && us[i + 1].value_unsafe.is_finite());
                val += du.value_unsafe * pdf_x1_nonnormalized(0.5 * (us[i + 1] + us[i]));
            }
            debug_assert!(val.is_finite());
            stencils[w + 1] = val
        }
        assert!(val > 0.);
        for v in stencils.iter_mut() {
            *v /= val;
        }

        // ######## The rest follow a uniform sphere ########

        let xN: Vec<Length> = linspace(Length::new(-1.0), Length::new(1.0), num_points);
        // let dxN = xN[1] - xN[0];
        // println!("dxN {}", dxN);

        let pdf = |x: f64, dim: usize| (1.0 - x * x).powf(0.5 * dim as f64) * V(dim) / V(dim + 1);

        for which_dim in 1..dim {
            let stencil = &mut stencils[which_dim * num_points..(which_dim + 1) * num_points];
            let mut val = 0.0;
            for w in 0..num_points - 1 {
                let us = linspace(xN[w], xN[w + 1], numerical_precision_mult);
                let du = us[1] - us[0];
                for i in 0..numerical_precision_mult - 1 {
                    // use midpoint method
                    debug_assert!(
                        us[i].value_unsafe.is_finite() && us[i + 1].value_unsafe.is_finite()
                    );
                    val += du.value_unsafe
                        * pdf(0.5 * (us[i + 1] + us[i]).value_unsafe, dim - which_dim);
                }
                debug_assert!(val.is_finite());
                stencil[w + 1] = val
            }
            assert!(val > 0.);
            for v in stencil.iter_mut() {
                *v /= val;
            }
        }

        println!("Finished computing inverse cumulative distribution function!");
        SystemInvCdf {
            num_points,
            dim,
            r1,
            r2,
            dx1_ball1,
            stencils,
        }
    }

    fn eval(&self, probability: f64, which_dim: usize) -> Length {
        // L, U, j = find_bin(self.stencils, which_dim*self.num_points, (which_dim+1)*self.num_points-1, probability)
        let stencil =
            &self.stencils[which_dim * self.num_points..(which_dim + 1) * self.num_points];
        let j = binary_search(stencil, probability);
        let L = stencil[j];
        let U = stencil[j + 1];
        if which_dim == 0 {
            let slope = self.dx1_ball1 / (U - L);
            slope * (probability - L) + -self.r1 + j as f64 * self.dx1_ball1
        } else {
            let dx = Length::new(2.0) / (self.num_points as f64 - 1.0);
            let slope = dx / (U - L);
            slope * (probability - L) - Length::new(1.0) + j as f64 * dx
        }
    }

    fn sample(&self, rng: &mut MyRng) -> Vec<Length> {
        let mut sample = Vec::with_capacity(self.dim);
        let x1: Length = self.eval(rng.gen(), 0);
        sample.push(x1);
        let mut R: Length = if x1 <= (self.r1 * self.r1 - self.r2 * self.r2).sqrt() {
            // println!("we're in the first ball");
            (self.r1 * self.r1 - x1 * x1).sqrt()
        } else if x1 < self.r1 + self.r2 {
            // println!("we're in the cylinder");
            self.r2
        } else {
            // println!("we're in the final hemisphere");
            let x2 = x1 - self.r1 - self.r2;
            (self.r2 * self.r2 - x2 * x2).sqrt()
        };
        for i in 2..self.dim {
            let e = self.eval(rng.gen(), i);
            // println!("e: {}", e);
            let x = (R / self.r1) * e;
            sample.push(x);
            R = (R * R - x * x).sqrt();
        }
        sample.push(R * rng.gen_range(-1.0, 1.0));
        sample
    }
}

fn binary_search(values: &[f64], v: f64) -> usize {
    let mut lo = 0;
    let mut hi = values.len() - 1;
    while lo < hi - 1 {
        let mid = (lo + hi) / 2;
        if values[mid] < v {
            lo = mid;
        } else {
            hi = mid;
        }
    }
    lo
}

// gamma function from https://github.com/rust-lang/rust/issues/18271
#[link(name = "m")]
extern "C" {
    fn tgamma(x: f64) -> f64;
}
fn gamma(x: f64) -> f64 {
    unsafe { tgamma(x) }
}
#[allow(non_snake_case)]
fn V(n: usize) -> f64 {
    return std::f64::consts::PI.powf(0.5 * n as f64) / (gamma(n as f64 * 0.5 + 1.0));
}

#[derive(Serialize, Deserialize, Debug, Clone)]
struct Change {
    index: usize,
    /// The new values at index and beyond
    values: Vector3d<Length>,
}

#[allow(non_snake_case)]
/// A Fake model.
#[derive(Serialize, Deserialize, Debug, Clone)]
pub struct TwoWells {
    /// The state of the system
    pub position: Vec<Length>,
    /// Squared distance apart from first coordinate
    pub d_squared: Area,
    /// The function itself
    pub parameters: Parameters,
    /// The change we are considering.
    change: Change,
    /// The position of the second well
    well_position: Length,
    /// The inverse cumulative distribution function for computing random positionis
    invcdf: SystemInvCdf,
}

impl From<Parameters> for TwoWells {
    fn from(parameters: Parameters) -> TwoWells {
        // x**2 = b, (w-x)**2/r2**2 = b
        // (w - sqrt(b))**2 = b r2**2
        // w - sqrt(b) = sqrt(b) r2
        // w = sqrt(b)(1 + r2) = sqrt(b)(r1 + r2)
        if parameters.N % 3 != 0 {
            panic!(
                "The number of dimensions {} is not divisible by three!",
                parameters.N
            );
        }
        let well_position = parameters.barrier_over_h1.sqrt() * (Length::new(1.) + parameters.r2);
<<<<<<< HEAD
        let position = vec![Length::new(0.5); parameters.N];
        let d_squared = position.iter().map(|&x| x * x).sum::<Area>();
=======
        let mut position = vec![Length::new(0.0); parameters.N];
        position[0] = Length::new(-0.99);
        let d_orthog_squared = position[1..].iter().map(|&x| x * x).sum::<Area>();
>>>>>>> 4748e48e
        TwoWells {
            position,
            d_squared,
            change: Change {
                index: 0,
                values: Vector3d::new(Length::new(0.0), Length::new(0.0), Length::new(0.0)),
            },
            invcdf: SystemInvCdf::new(&parameters),
            well_position,
            parameters,
        }
    }
}

impl TwoWells {
    fn find_energy(&self, x1: Length, d_orthog_squared: Area) -> Option<Energy> {
        //r_1 is assumed to be 1 and center_2 is such that the two wells are touching
        let r1 = Length::new(1.0);
        let r2 = self.parameters.r2;
        let rw = self.well_position;

        // let d_orthog_squared = position[1..].iter().map(|&x| x * x).sum::<Area>();

        // let x1 = position[0];
        let x2 = x1 - r1 - r2;
        let xw = x1 - rw;
        let xi = x1 - 2. * r1 - 2. * r2;

        let d_1_squared = d_orthog_squared + x1 * x1;
        let d_2_squared = d_orthog_squared + x2 * x2;
        let d_w_squared = d_orthog_squared + xw * xw;
        let d_i_squared = d_orthog_squared + xi * xi;
        assert!(d_1_squared.value_unsafe.is_finite());

        let x_of_cylinder = (r1 * r1 - r2 * r2).sqrt();
        if x1 < x_of_cylinder && d_1_squared > r1 * r1 {
            // println!("Outside of first sphere");
            return None;
        } else if x1 >= r1 + r2 && d_2_squared > r2 * r2 {
            // println!("Outside of last hemisphere");
            return None;
        } else if x1 >= x_of_cylinder && x1 < r1 + r2 && d_orthog_squared > r2 * r2 {
            // println!("Outside of cylinder");
            return None;
        }

        let e1 = |d2: Area| -> Energy { Energy::new(1.) * (d2 / (r1 * r1) - 1.) };
        let e2 =
            |d2: Area| -> Energy { Energy::new(self.parameters.h2_to_h1) * (d2 / (r2 * r2) - 1.) };

        let e_1 = e1(d_1_squared);
        let e_2 = e2(d_2_squared);
        let e_w = e2(d_w_squared);
        let e_i = e1(d_i_squared);
        // println!("energies are {} {} {} {}", e_1, e_2, e_w, e_i);
        debug_assert!(e_1.value_unsafe.is_finite());
        debug_assert!(e_2.value_unsafe.is_finite());
        debug_assert!(e_w.value_unsafe.is_finite());
        debug_assert!(e_i.value_unsafe.is_finite());

        let e = if e_1 < e_2 {
            if e_1 < e_w {
                e_1
            } else {
                e_w
            }
        } else {
            if e_i > e_2 && e_i < Energy::new(0.) {
                e_i
            } else {
                e_2
            }
        };
        // Make the energy max out at zero
        Some(if e < Energy::new(0.) {
            e
        } else {
            Energy::new(0.)
        })
    }
}

impl System for TwoWells {
    fn energy(&self) -> Energy {
        self.compute_energy()
    }
    fn compute_energy(&self) -> Energy {
        self.find_energy(
            self.position[0],
            self.d_squared - self.position[0] * self.position[0],
        )
        .expect("position is out of bounds")
    }
    fn randomize(&mut self, rng: &mut MyRng) -> Energy {
        self.position = self.invcdf.sample(rng);
        self.d_squared = self.position.iter().map(|&x| x * x).sum::<Area>();
        if let Some(e) = self.find_energy(
            self.position[0],
            self.d_squared - self.position[0] * self.position[0],
        ) {
            e
        } else {
            println!("We had a roundoff error issue?!");
            self.randomize(rng)
        }
    }
    fn min_moves_to_randomize(&self) -> u64 {
        if self.dimensionality() < 1 {
            1
        } else {
            self.dimensionality() / 3
        }
    }
    fn dimensionality(&self) -> u64 {
        self.position.len() as u64
    }
}

impl ConfirmSystem for TwoWells {
    fn confirm(&mut self) {
        let change = &self.change; // for convenience
        self.d_squared -= self.position[change.index..change.index + 3]
            .iter()
            .map(|&x| x * x)
            .sum::<Area>();
        self.position[change.index] = change.values.x;
        self.position[change.index + 1] = change.values.y;
        self.position[change.index + 2] = change.values.z;
        self.d_squared += change.values.norm2();
    }
}

impl MovableSystem for TwoWells {
    fn plan_move(&mut self, rng: &mut MyRng, d: Length) -> Option<Energy> {
        use crate::rng::vector;
<<<<<<< HEAD
        let index = rng.gen_range(0, self.position.len() / 3);
        let old_r = Vector3d::new(
            self.position[index],
            self.position[index + 1],
            self.position[index + 2],
        );
        let r = vector(rng) * d + old_r;
        let d_squared = self.d_squared - old_r.norm2() + r.norm2();
        let x1 = if index == 0 { r.x } else { self.position[0] };
        self.change = Change { index, values: r };
        self.find_energy(x1, d_squared - x1 * x1)
=======
        let i = rng.gen_range(0, self.position.len() / 3);
        self.possible_change = self.position.clone();
        let dr = vector(rng) * d;
        self.possible_change[i] += dr.x;
        if i + 1 < self.possible_change.len() {
            self.possible_change[i + 1] += dr.y;
        }
        if i + 2 < self.possible_change.len() {
            self.possible_change[i + 2] += dr.z;
        }
        self.find_energy(
            self.possible_change[0],
            self.possible_change[1..]
                .iter()
                .map(|&x| x * x)
                .sum::<Area>(),
        )
>>>>>>> 4748e48e
    }
    fn max_size(&self) -> Length {
        Length::new(2.0)
    }
}

#[test]
fn a_test() {
    println!("I am testing");
    assert!(true);
}<|MERGE_RESOLUTION|>--- conflicted
+++ resolved
@@ -244,14 +244,9 @@
             );
         }
         let well_position = parameters.barrier_over_h1.sqrt() * (Length::new(1.) + parameters.r2);
-<<<<<<< HEAD
-        let position = vec![Length::new(0.5); parameters.N];
-        let d_squared = position.iter().map(|&x| x * x).sum::<Area>();
-=======
         let mut position = vec![Length::new(0.0); parameters.N];
         position[0] = Length::new(-0.99);
-        let d_orthog_squared = position[1..].iter().map(|&x| x * x).sum::<Area>();
->>>>>>> 4748e48e
+        let d_squared = position.iter().map(|&x| x * x).sum::<Area>();
         TwoWells {
             position,
             d_squared,
@@ -387,7 +382,6 @@
 impl MovableSystem for TwoWells {
     fn plan_move(&mut self, rng: &mut MyRng, d: Length) -> Option<Energy> {
         use crate::rng::vector;
-<<<<<<< HEAD
         let index = rng.gen_range(0, self.position.len() / 3);
         let old_r = Vector3d::new(
             self.position[index],
@@ -399,25 +393,6 @@
         let x1 = if index == 0 { r.x } else { self.position[0] };
         self.change = Change { index, values: r };
         self.find_energy(x1, d_squared - x1 * x1)
-=======
-        let i = rng.gen_range(0, self.position.len() / 3);
-        self.possible_change = self.position.clone();
-        let dr = vector(rng) * d;
-        self.possible_change[i] += dr.x;
-        if i + 1 < self.possible_change.len() {
-            self.possible_change[i + 1] += dr.y;
-        }
-        if i + 2 < self.possible_change.len() {
-            self.possible_change[i + 2] += dr.z;
-        }
-        self.find_energy(
-            self.possible_change[0],
-            self.possible_change[1..]
-                .iter()
-                .map(|&x| x * x)
-                .sum::<Area>(),
-        )
->>>>>>> 4748e48e
     }
     fn max_size(&self) -> Length {
         Length::new(2.0)
