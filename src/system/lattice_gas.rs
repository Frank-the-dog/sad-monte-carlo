//! A lattice gas

use super::*;

use rand::prelude::*;

/// The parameters needed to configure a lattice gas
///
/// These parameters are normally set via command-line arguments.
#[derive(Serialize, Deserialize, Debug, AutoArgs)]
#[allow(non_snake_case)]
pub struct LatticeGasParams {
    /// Width of the square grid
    pub L: usize,
}

#[allow(non_snake_case)]
/// A lattice gas
#[derive(Serialize, Deserialize, Debug)]
pub struct LatticeGas {
    /// The energy of the system
    E: Energy,
    /// The dimensions of the box.
    pub L: usize,
    /// The lattice sites (and whether they are occupied)
    N: Vec<i8>,
    /// The last change we made (and might want to undo).
    possible_change: Option<(usize, Energy)>,
    /// Number of atoms
    natoms: usize,
}

impl From<LatticeGasParams> for LatticeGas {
    fn from(params: LatticeGasParams) -> LatticeGas {
        let mut ising = LatticeGas {
            E: Energy::new(0.),
            L: params.L,
            N: vec![0; params.L*params.L],
            natoms: 0,
            possible_change: None,
        };
        assert!(ising.L > 1); // otherwise, we are our own neighbor!
        ising.E = ising.compute_energy();
        ising
    }
}

impl System for LatticeGas {
    type CollectedData = ();
    fn energy(&self) -> Energy {
        self.E
    }
    fn compute_energy(&self) -> Energy {
        let mut e: Energy = units::EPSILON*0.0;
        for i1 in 0 .. self.L {
            for j1 in 0 .. self.L {
                let j2 = (j1 + 1) % self.L;
                let mut neighbor_tot = self.N[i1 + j2*self.L];
                // let j2 = modulus(j - 1, self.L);
                // neighbor_tot += self.N[i1 + j2*self.L];
                let i2 = (i1 + 1) % self.L;
                neighbor_tot += self.N[i2 + j1*self.L];
                // let i2 = modulus(i - 1, self.L);
                // neighbor_tot += self.N[i1 + j2*self.L];
                e -= neighbor_tot as f64 * Energy::new(self.N[i1+j1*self.L] as f64);
            }
        }
        e
    }
    fn delta_energy(&self) -> Option<Energy> {
        Some(units::EPSILON)
    }
}

impl ConfirmSystem for LatticeGas {
    fn confirm(&mut self) {
        if let Some((i, e)) = self.possible_change {
            self.N[i] ^= 1;
            if self.N[i] == 1 {
                self.natoms += 1;
            } else {
                self.natoms -= 1;
            }
            self.E = e;
        }
    }
}

impl MovableSystem for LatticeGas {
    fn plan_move(&mut self, _: &mut MyRng, _: Length) -> Option<Energy> {
        None
    }
}

impl GrandSystem for LatticeGas {
    fn plan_add(&mut self, rng: &mut MyRng) -> Option<Energy> {
        let i = rng.gen_range(0, self.L);
        let j = rng.gen_range(0, self.L);
        if self.N[i+j*self.L] == 1 {
            self.possible_change = None;
            return None;
        }
        let j2 = (j + 1) % self.L;
        let mut neighbor_tot = self.N[i + j2*self.L];
        let j2 = (j + self.L - 1) % self.L;
        neighbor_tot += self.N[i + j2*self.L];
        let i2 = (i + 1) % self.L;
        neighbor_tot += self.N[i2 + j*self.L];
        let i2 = (i + self.L - 1) % self.L;
        neighbor_tot += self.N[i2 + j*self.L];
        let e = self.E - neighbor_tot as f64 * units::EPSILON;
        self.possible_change = Some((i+j*self.L, e));
        Some(e)
    }
    fn plan_remove(&mut self, rng: &mut MyRng) -> Energy {
        if self.natoms == 0 {
            self.possible_change = None;
            return self.E;
        }
        let which = rng.gen_range(0, self.natoms);
        let index = self.N.iter().enumerate().filter(|(_,&n)| n == 1).enumerate()
            .filter(move |(i,_)| *i == which).map(|(_,(i,_))| i).next().unwrap();
        let j = index / self.L;
        let i = index % self.L;
        let j2 = (j + 1) % self.L;
        let mut neighbor_tot = self.N[i + j2*self.L];
        let j2 = (j + self.L - 1) % self.L;
        neighbor_tot += self.N[i + j2*self.L];
        let i2 = (i + 1) % self.L;
        neighbor_tot += self.N[i2 + j*self.L];
        let i2 = (i + self.L - 1) % self.L;
        neighbor_tot += self.N[i2 + j*self.L];
        let e = self.E + neighbor_tot as f64 * units::EPSILON;
        self.possible_change = Some((i+j*self.L, e));
        e
    }
    fn num_atoms(&self) -> usize {
        self.natoms
    }
}

#[cfg(test)]
#[allow(non_snake_case)]
fn energy_works_with_L(L: usize) {
    let mut ising = LatticeGas::from(LatticeGasParams { L: L });

    println!("starting energy...");
    assert_eq!(ising.energy(), ising.compute_energy());

<<<<<<< HEAD
    let mut rng = crate::rng::MyRng::from_u64(10137);
=======
    let mut rng = crate::rng::MyRng::seed_from_u64(10137);
>>>>>>> 1722fe5d
    for _ in 0..10000 {
        if rng.gen::<f64>() < 0.5 {
            ising.plan_add(&mut rng);
        } else {
            ising.plan_remove(&mut rng);
        }
        ising.confirm();
        assert_eq!(ising.energy(), ising.compute_energy());
    }
}

#[test]
fn energy_works() {
    for &n in &[2,3,10,15,137,150] {
        println!("testing with L={}", n);
        energy_works_with_L(n);
    }
}<|MERGE_RESOLUTION|>--- conflicted
+++ resolved
@@ -147,11 +147,7 @@
     println!("starting energy...");
     assert_eq!(ising.energy(), ising.compute_energy());
 
-<<<<<<< HEAD
-    let mut rng = crate::rng::MyRng::from_u64(10137);
-=======
     let mut rng = crate::rng::MyRng::seed_from_u64(10137);
->>>>>>> 1722fe5d
     for _ in 0..10000 {
         if rng.gen::<f64>() < 0.5 {
             ising.plan_add(&mut rng);
