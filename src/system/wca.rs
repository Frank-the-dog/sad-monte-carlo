--- conflicted
+++ resolved
@@ -405,13 +405,8 @@
 
 #[cfg(test)]
 fn maybe_interacting_needs_no_shifting(natoms: usize) {
-<<<<<<< HEAD
-    let mut sw = mk_sw(natoms, 0.3);
+    let mut sw = mk_wca(natoms, 0.3);
     let mut rng = MyRng::seed_from_u64(1);
-=======
-    let mut sw = mk_wca(natoms, 0.3);
-    let mut rng = MyRng::from_u64(1);
->>>>>>> b1b8602e
     for _ in 0..100000 {
         sw.plan_move(&mut rng, Length::new(1.0));
         sw.confirm();
@@ -455,13 +450,8 @@
 
 #[test]
 fn maybe_interacting_includes_everything() {
-<<<<<<< HEAD
-    let mut sw = mk_sw(100, 0.3);
+    let mut sw = mk_wca(100, 0.3);
     let mut rng = MyRng::seed_from_u64(1);
-=======
-    let mut sw = mk_wca(100, 0.3);
-    let mut rng = MyRng::from_u64(1);
->>>>>>> b1b8602e
     for _ in 0..100000 {
         sw.plan_move(&mut rng, Length::new(1.0));
         sw.confirm()
@@ -473,13 +463,8 @@
 
 #[cfg(test)]
 fn maybe_interacting_excluding_includes_everything(natoms: usize) {
-<<<<<<< HEAD
-    let mut sw = mk_sw(natoms, 0.3);
+    let mut sw = mk_wca(natoms, 0.3);
     let mut rng = MyRng::seed_from_u64(1);
-=======
-    let mut sw = mk_wca(natoms, 0.3);
-    let mut rng = MyRng::from_u64(1);
->>>>>>> b1b8602e
     for (which, &r1) in sw.cell.positions.iter().enumerate() {
         sw.cell.verify_maybe_interacting_excluding_includes_everything(r1, which);
     }
