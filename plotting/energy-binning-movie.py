--- conflicted
+++ resolved
@@ -57,11 +57,7 @@
             self._energy = np.arange(self._min + 0.5*self._width,
                                      self._min + len(self._lnw)*self._width,
                                      self._width)
-<<<<<<< HEAD
-    def energy(self):
-=======
     def excess_energy(self):
->>>>>>> 77a058d5
         if self._kind == 'Histogram':
             return self._energy
         elif self._kind == 'Linear':
