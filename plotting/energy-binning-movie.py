#!/usr/bin/python3

import yaml, sys, argparse, cbor, glob, itertools
import numpy as np
import scipy.constants as scipy
import matplotlib.pyplot as plt

def latex_float(x):
    exp = int(np.log10(x*1.0))
    if abs(exp) > 2:
        x /= 10.0**exp
        if ('%.1g' % x) == '1':
            return r'10^{%.0f}' % (exp)
        return r'%.1g\times10^{%.0f}' % (x, exp)
    else:
        return '%g' % x

parser = argparse.ArgumentParser(description="create movie and graphs for energy histogram data")
parser.add_argument('--minT', action='store', type=float, default=0.005,
                    help = "the minimum temperature of interest")
parser.add_argument('--maxT', action='store', type=float, default=2.0,
                    help = "the maximum temperature of interest")
parser.add_argument('--match-energy', action='store', type=float,
                    help = "the energy at which we want to normalize the entropy")
parser.add_argument('dirname', nargs='*',
                    help = 'the names of some yaml files')
args = parser.parse_args()

allcolors = list(reversed(['tab:blue', 'tab:orange', 'tab:green', 'tab:red', 'tab:purple',
                           'tab:brown', 'tab:pink', 'tab:gray', 'tab:olive', 'tab:cyan',
                           'xkcd:lightblue', 'xkcd:puke', 'xkcd:puce', 'xkcd:turquoise']))

class Bins:
    """ A thing with bins """
    def __init__(self, data):
        if 'Histogram' in data:
            self._kind = 'Histogram'
            self._min = data['Histogram']['min']
            self._width = data['Histogram']['width']
            self._width = data['Histogram']['width']
            self._lnw = np.array(data['Histogram']['lnw']['total'])
            self._hist = np.array(data['Histogram']['lnw']['count'])
            self._extra = data['Histogram']['extra']
            assert(len(self._lnw) == len(self._hist))
            self._energy = np.arange(self._min + 0.5*self._width,
                                     self._min + len(self._lnw)*self._width,
                                     self._width)
        if 'Linear' in data:
            self._kind = 'Linear'
            self._min = data['Linear']['min']
            self._width = data['Linear']['width']
            self._width = data['Linear']['width']
            self._lnw = np.array(data['Linear']['lnw']['total'])
            self._hist = np.array(data['Linear']['lnw']['count'])
            self._extra = data['Linear']['extra']
            assert(len(self._lnw) == len(self._hist))
            self._energy = np.arange(self._min + 0.5*self._width,
                                     self._min + len(self._lnw)*self._width,
                                     self._width)
<<<<<<< HEAD
    def energy(self):
=======
    def excess_energy(self):
>>>>>>> a7ebfe0c
        if self._kind == 'Histogram':
            return self._energy
        elif self._kind == 'Linear':
            return self._energy
    def histogram(self, E=None):
        if self._kind == 'Histogram':
            return self._hist
        elif self._kind == 'Linear':
            return self._hist
    def lnw(self, E=None):
        if self._kind == 'Histogram':
            return self._lnw
        elif self._kind == 'Linear':
            return self._lnw
    def mean_extra(self, label):
        if self._kind == 'Histogram':
            return np.array(self._extra[label]['total'])/np.array(self._extra[label]['count'])
        elif self._kind == 'Linear':
            return np.array(self._extra[label]['total'])/np.array(self._extra[label]['count'])

class MC:
    """ The state of a Monte Carlo simulation """
    def __init__(self, filename):
        with open(filename, 'rb') as f:
            self.data = cbor.load(f)
            self._bins = Bins(self.data['bins'])
    def moves(self):
        return self.data['moves']
    def cell(self):
        diag = self.data['system']['cell']['box_diagonal']
        return np.array([diag['x'], diag['y'], diag['z']])
    def N(self):
        return len(self.data['system']['cell']['positions'])
    def volume(self):
        cell = self.cell()
        return cell[0]*cell[1]*cell[2]
    def excess_energy(self):
        return self._bins.excess_energy()
    def histogram(self):
        return self._bins.histogram()
    def excess_entropy(self):
         lnw = 1.0*self._bins.lnw()
         if 'Sad' in self.data['method']:
             E = self.excess_energy()
             hist = self.histogram()
             too_lo = self.data['method']['Sad']['too_lo']
             too_hi = self.data['method']['Sad']['too_hi']
             i_lo = abs(E - too_lo).argmin()
             i_hi = abs(E - too_hi).argmin()
             min_T = self.data['method']['Sad']['min_T']
             mean_hist = hist[i_lo:i_hi+1].mean()
             lnw[E < too_lo] = lnw[i_lo] + (E[E<too_lo] - too_lo)/min_T + np.log(hist[E<too_lo]/mean_hist)
             lnw[E > too_hi] = lnw[i_hi] + np.log(hist[E>too_hi]/mean_hist)
             lnw[np.isnan(lnw)] = 0
             lnw[np.isinf(lnw)] = 0
         elif 'WL' in self.data['method'] and self.data['method']['WL']['gamma'] == 0:
             hist = np.array(self.data['bins']['Histogram']['extra']['hist']['count'])
             lnw[hist > 0] += np.log(hist[hist>0])
             if hist.sum() == 0:
                 print('where is the data?!')
                 print(hist)
<<<<<<< HEAD
         return lnw
    def density(self):
        return 1.0
=======
         return lnw - lnw.max()
    def density(self):
        return self.N()/self.volume()
>>>>>>> a7ebfe0c
    def temperature(self):
        excess_energy = self.excess_energy()
        excess_entropy = self.excess_entropy()
        temp = np.zeros_like(excess_entropy)
        if len(excess_entropy) < 2:
            return temp
        for i in range(0, len(excess_energy)):
            if i == 0:
                dE = excess_energy[i+1] - excess_energy[i]
                dS = excess_entropy[i+1] - excess_entropy[i]
            elif i == len(excess_energy)-1:
                dE = excess_energy[i] - excess_energy[i-1]
                dS = excess_entropy[i] - excess_entropy[i-1]
            else:
                dE = excess_energy[i+1] - excess_energy[i-1]
                dS = excess_entropy[i+1] - excess_entropy[i-1]
            try:
                temp[i] = float(dE/dS)
            except ZeroDivisionError:
                if dE > 0:
                    temp[i] = -float('inf')
                temp[i] = float('inf') #if dE <= 0
        return temp
    def excess_pressure(self):
        if 'pressure' not in self._bins._extra:
            return np.zeros_like(self.excess_energy())
        return self._bins.mean_extra('pressure')
    def pressure(self):
        p_excess = self.excess_pressure()
        temp = self.temperature()
        p_ideal = np.zeros_like(p_excess)
        pressure = np.zeros_like(p_excess)
        for i in range(0, len(temp)):
            p_ideal[i] = self.density() * scipy.k * temp[i]
            pressure[i] = p_excess[i] + p_ideal[i]
        return pressure
<<<<<<< HEAD
    def chem_potential(self):
        energy = self.energy()
        entropy = self.entropy()
        temp = self.temperature()
        pressure = self.pressure()
        volume = self.volume()
        N = 32
        
        G = np.zeros_like(energy)
        potential = np.zeros_like(energy)
        for i in range(0, len(energy)):
            G[i] = energy[i] - (temp[i]*entropy[i]) + (pressure[i]*volume)
            potential[i] = G[i]/N
        return potential
=======
    def excess_chemical_potential(self):
        excess_energy = self.excess_energy()
        excess_entropy = self.excess_entropy()
        temp = self.temperature()
        excess_pressure = self.excess_pressure()
        volume = self.volume()

        G = excess_energy - temp*excess_entropy + excess_pressure*volume
        return G/self.N()
>>>>>>> a7ebfe0c
    # TO DO: add temperature method, add pressure method (any more?)

    # We can also compute chemical potential mu_exc (and later mu) from:
    # G = U - TS + pV
    # G_exc = U_exc - T S_exc + p_exc V
    # mu_exc = G_exc/N
    def find_excess_entropy(self, E):
         lnw = self.excess_entropy()
         e = self.excess_energy()
         return np.interp(E, e, lnw, left=0, right=0)

plt.ion()
assert(len(args.dirname)>=1) # we need at least one dirname
reference = sorted(glob.glob(args.dirname[0]+'/*.cbor'))[-1]
ref = MC(reference)

def max_excess_entropy_error(mc):
    E = ref.excess_energy()
    good_S = ref.excess_entropy()
    bad_S = mc.find_excess_entropy(E)
    return (good_S - bad_S).max() - (good_S - bad_S).min()

things = [sorted(glob.glob(dirname+'/*.cbor')) for dirname in args.dirname]
things = itertools.zip_longest(*things)
all_moves = []
all_max_excess_entropy_errors = {}
all_last = {}
all_labels = {}
all_figures = set({})
for fs in things:
    for fig in all_figures:
        fig.clf()
    plt.figure('excess_entropy')
    plt.plot(ref.excess_energy(), ref.excess_entropy() - ref.excess_entropy().max(), ':', color='gray', label=reference)
    added_move = False
    for i in range(len(fs)):

        if fs[i] is None:
            mc = all_last[i]
            alpha = 0.5
            label = all_labels[i]
        else:
            f = fs[i]
            mc = MC(f)
            alpha = 1.0

            label = f.split('/')[0]
            all_labels[i] = label
            moves = mc.moves() # float(int(f.split('/')[1].split('.')[0]))
            title = '${}$'.format(latex_float(moves))

        all_last[i] = mc

        if not added_move:
            added_move = True
            all_moves.append(moves)
        if label not in all_max_excess_entropy_errors:
            all_max_excess_entropy_errors[label] = []
        all_max_excess_entropy_errors[label].append(max_excess_entropy_error(mc))

        all_figures.add(plt.figure('histogram'))
        plt.title(title)
        plt.plot(mc.excess_energy(), mc.histogram(), label=label, alpha=alpha)
        plt.xlabel('$E$')
        plt.ylabel('$H$')
        plt.legend(loc='best')

        all_figures.add(plt.figure('excess_entropy'))
        plt.title(title)
        plt.plot(mc.excess_energy(), mc.excess_entropy() - mc.excess_entropy().max(), label=label, alpha=alpha)
        plt.xlabel('$E$')
        plt.ylabel('$S_{exc}$')
        plt.legend(loc='best')

        all_figures.add(plt.figure('excess_energy_temperature'))
        plt.title(title)
        plt.plot(mc.excess_energy(), mc.temperature(), label=label, alpha=alpha)
        plt.xlabel('$E$')
        plt.ylabel('$T$')
        plt.legend(loc='best')

        all_figures.add(plt.figure('excess pressure'))
        plt.title(title)
        plt.plot(mc.excess_energy(), mc.excess_pressure(), label=label, alpha=alpha)
        plt.xlabel('$E$')
        plt.ylabel('$p_{exc}$')
        plt.legend(loc='best')
        
<<<<<<< HEAD
        all_figures.add(plt.figure('energy_pressure'))
        plt.title(title)
        plt.plot(mc.energy(), mc.pressure(), label=label, alpha=alpha)
=======
        all_figures.add(plt.figure('excess_energy_pressure'))
        plt.title(title)
        plt.plot(mc.excess_energy(), mc.pressure(), label=label, alpha=alpha)
>>>>>>> a7ebfe0c
        plt.xlabel('$E$')
        plt.ylabel('$P$')
        plt.legend(loc='best')
        
        all_figures.add(plt.figure('temperature_pressure'))
        plt.title(title)
        plt.plot(mc.temperature(), mc.pressure(), label=label, alpha=alpha)
        plt.xlabel('$T$')
        plt.ylabel('$P$')
        plt.legend(loc='best')
        
<<<<<<< HEAD
        all_figures.add(plt.figure('energy potential'))
        plt.title(title)
        plt.plot(mc.energy(), mc.chem_potential(), label=label, alpha=alpha)
        plt.xlabel('$E$')
        plt.ylabel('$miu$')
=======
        all_figures.add(plt.figure('moves potential'))
        plt.title("moves: " + str(mc.moves()))
        plt.plot(mc.excess_energy(), mc.excess_chemical_potential(), label=label, alpha=alpha)
        plt.xlabel('$E$')
        plt.ylabel(r'$\mu$'+'_excess')
>>>>>>> a7ebfe0c
        plt.legend(loc='best')

    # plt.show()
    plt.pause(0.1)

plt.figure('comparison')
for label in all_labels.values():
    plt.loglog(all_moves, all_max_excess_entropy_errors[label], '.-', label=label)
plt.legend(loc='best')

plt.ioff()
plt.show()<|MERGE_RESOLUTION|>--- conflicted
+++ resolved
@@ -57,11 +57,7 @@
             self._energy = np.arange(self._min + 0.5*self._width,
                                      self._min + len(self._lnw)*self._width,
                                      self._width)
-<<<<<<< HEAD
-    def energy(self):
-=======
     def excess_energy(self):
->>>>>>> a7ebfe0c
         if self._kind == 'Histogram':
             return self._energy
         elif self._kind == 'Linear':
@@ -123,15 +119,9 @@
              if hist.sum() == 0:
                  print('where is the data?!')
                  print(hist)
-<<<<<<< HEAD
-         return lnw
-    def density(self):
-        return 1.0
-=======
          return lnw - lnw.max()
     def density(self):
         return self.N()/self.volume()
->>>>>>> a7ebfe0c
     def temperature(self):
         excess_energy = self.excess_energy()
         excess_entropy = self.excess_entropy()
@@ -168,22 +158,6 @@
             p_ideal[i] = self.density() * scipy.k * temp[i]
             pressure[i] = p_excess[i] + p_ideal[i]
         return pressure
-<<<<<<< HEAD
-    def chem_potential(self):
-        energy = self.energy()
-        entropy = self.entropy()
-        temp = self.temperature()
-        pressure = self.pressure()
-        volume = self.volume()
-        N = 32
-        
-        G = np.zeros_like(energy)
-        potential = np.zeros_like(energy)
-        for i in range(0, len(energy)):
-            G[i] = energy[i] - (temp[i]*entropy[i]) + (pressure[i]*volume)
-            potential[i] = G[i]/N
-        return potential
-=======
     def excess_chemical_potential(self):
         excess_energy = self.excess_energy()
         excess_entropy = self.excess_entropy()
@@ -193,7 +167,6 @@
 
         G = excess_energy - temp*excess_entropy + excess_pressure*volume
         return G/self.N()
->>>>>>> a7ebfe0c
     # TO DO: add temperature method, add pressure method (any more?)
 
     # We can also compute chemical potential mu_exc (and later mu) from:
@@ -282,15 +255,9 @@
         plt.ylabel('$p_{exc}$')
         plt.legend(loc='best')
         
-<<<<<<< HEAD
-        all_figures.add(plt.figure('energy_pressure'))
-        plt.title(title)
-        plt.plot(mc.energy(), mc.pressure(), label=label, alpha=alpha)
-=======
         all_figures.add(plt.figure('excess_energy_pressure'))
         plt.title(title)
         plt.plot(mc.excess_energy(), mc.pressure(), label=label, alpha=alpha)
->>>>>>> a7ebfe0c
         plt.xlabel('$E$')
         plt.ylabel('$P$')
         plt.legend(loc='best')
@@ -302,19 +269,11 @@
         plt.ylabel('$P$')
         plt.legend(loc='best')
         
-<<<<<<< HEAD
-        all_figures.add(plt.figure('energy potential'))
-        plt.title(title)
-        plt.plot(mc.energy(), mc.chem_potential(), label=label, alpha=alpha)
-        plt.xlabel('$E$')
-        plt.ylabel('$miu$')
-=======
         all_figures.add(plt.figure('moves potential'))
         plt.title("moves: " + str(mc.moves()))
         plt.plot(mc.excess_energy(), mc.excess_chemical_potential(), label=label, alpha=alpha)
         plt.xlabel('$E$')
         plt.ylabel(r'$\mu$'+'_excess')
->>>>>>> a7ebfe0c
         plt.legend(loc='best')
 
     # plt.show()
