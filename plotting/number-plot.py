#!/usr/bin/python3

import yaml, sys
import numpy as np
import matplotlib.pyplot as plt

def latex_float(x):
    exp = np.log10(x*1.0)
    if abs(exp) > 2:
        x /= 10.0**exp
        if ('%g' % x) == '1':
            return r'10^{%.0f}' % (exp)
        return r'%g\times 10^{%.0f}' % (x, exp)
    else:
        return '%g' % x

allcolors = list(reversed(['tab:blue', 'tab:orange', 'tab:green', 'tab:red', 'tab:purple',
                           'tab:brown', 'tab:pink', 'tab:gray', 'tab:olive', 'tab:cyan']))

my_histogram = {}
current_histogram = {}
my_entropy = {}
my_volume = {}
current_free_energy = {}
current_total_energy = {}
my_temperature = {}
my_time = {}
my_color = {}
max_iter = 0
my_gamma = {}
my_gamma_t = {}
Smin = None
fnames = sys.argv[1:]
for fname in fnames:
    print(fname)
    with open(fname) as f:
        yaml_data = f.read()
    data = yaml.load(yaml_data)
    my_temperature[fname] = data['T']
    current_histogram[fname] = np.array(data['bins']['histogram'])
    current_free_energy[fname] = -my_temperature[fname]*np.array(data['bins']['lnw'])
    current_free_energy[fname] = current_free_energy[fname]-current_free_energy[fname][0]
    my_volume[fname] = float(data['system']['cell']['box_diagonal']['x'])**3
    current_total_energy[fname] = np.array(data['bins']['total_energy'])
    my_color[fname] = allcolors.pop()
    my_time[fname] = np.array(data['movies']['time'])
    if len(my_time[fname]) > max_iter:
        max_iter = len(my_time[fname])
    my_entropy[fname] = np.array(data['movies']['lnw'])
    my_histogram[fname] = np.array(data['movies']['histogram'])
    my_gamma[fname] = np.array(data['movies']['gamma'], dtype=float)
    my_gamma_t[fname] = np.array(data['movies']['gamma_time'])
    if 'Sad' in data['method']:
        minT = data['method']['Sad']['min_T']
    if Smin is None:
        Sbest = my_entropy[fname][-1,:]
        Smin = Sbest[Sbest!=0].min() - Sbest.max()

Uexc_N = current_total_energy[fname]/current_histogram[fname]
Fexc_N = current_free_energy[fname]
V = my_volume[fname]
T = my_temperature[fname]
FN = np.arange(0, len(Fexc_N), 1)
Fideal = FN*T*(np.log(FN/V*1e2)- 1) #ignoring nQ for the moment
Fideal = FN*T*(np.log(FN)- 1) #ignoring V for the moment?!
#solving for u with derivative



# plt.figure('gamma')
# for fname in fnames:
#         plt.loglog(my_gamma_t[fname], my_gamma[fname], color=my_color[fname], label=fname)
# plt.legend(loc='best')
# plt.xlabel('$t$')
# plt.ylabel(r'$\gamma$')
# plt.ylim(1e-12, 1.1)


plt.figure('histograms')
for fname in fnames:
        plt.plot(current_histogram[fname],
                   color=my_color[fname], label='Temperature of 1.0')
        plt.xlabel('Number of Atoms')
        plt.ylabel('Number of Moves')
        plt.tick_params(axis='y', which='both', left='true', right='true')
plt.tight_layout()
plt.legend(loc='best')
#
# plt.figure('histogram')
# for fname in fnames:
#         plt.plot(current_histogram[fname],
#                    color=my_color[fname], label=fname)
#         plt.xlabel('Number of Atoms')
#         plt.ylabel('histogram (number of moves')
#         plt.title('Figure 2: Example of partially converged histogram')
# plt.legend(loc='best')
#
# plt.figure('excess free energy')
# for fname in fnames:
#         plt.plot(current_free_energy[fname],
#                    color=my_color[fname], label=fname)
#         plt.plot(current_free_energy[fname] + Fideal, '--',
#                    color=my_color[fname], label=fname+' F')
#
# plt.legend(loc='best')
#
# plt.figure('excess internal energy')
# for fname in fnames:
#         plt.plot(current_total_energy[fname]/current_histogram[fname],
#                    color=my_color[fname], label=fname)
#
# plt.legend(loc='best')
#
# plt.figure('excess entropy')
# for fname in fnames:
#         S = (Uexc_N-Fexc_N)/T
#         S = S-S[0]
#         plt.plot(S,
#                    color=my_color[fname], label=fname)
#         plt.xlabel('$N$')
#         plt.ylabel('$S_{exc}$')
#         plt.tight_layout()
#
# plt.figure('excess entropy/N')
# for fname in fnames:
#         S = (Uexc_N-Fexc_N)/T
#         S = S-S[0]
#         SN = np.arange(0, len(S), 1)
#         plt.plot((np.pi/6)*SN/my_volume[fname],S/SN,
#                    color=my_color[fname], label=fname)
#         plt.ylabel('S_Excess')
#         plt.xlabel(r'$\eta$')
# plt.tight_layout()
#
#
# plt.legend(loc='best')
#
# plt.figure('excess internal energy/N')
# for fname in fnames:
#         UN = np.arange(0, len(Uexc_N), 1)
#         plt.plot((np.pi/6)*UN/my_volume[fname],Uexc_N/UN,
#                    color=my_color[fname], label=fname)
# #         plt.ylabel('Excess internal engery')
#         plt.xlabel(r'$\eta$')

for fname in fnames:
        plt.figure('Pressure')
        N = len(Fexc_N)
        p = np.zeros(N-1)
        p_redundant = np.zeros(N-1)
        p_exc = np.zeros(N-1)
        F = Fideal + Fexc_N
        for i in range(0,N-1):
                u = Fexc_N[i+1]-Fexc_N[i] # dN = 1
                p_exc[i] = (-0.5*(Fexc_N[i]+Fexc_N[i+1])+u*(i+.5))/V
                p[i] = p_exc[i] + (i+.5)*T/V # excess + ideal = total pressure
                u = F[i+1]-F[i] # dN = 1
                p_redundant[i] = (-0.5*(F[i]+F[i+1])+u*(i+.5))/V
                # print 'checking: ', i, p_redundant[i], p[i]
        UN = np.arange(0.5, N-1, 1)
        plt.ylabel('Pressure')
        plt.xlabel(r'$\eta$')
        plt.plot((np.pi/6)*UN/my_volume[fname],p,
                   color=my_color[fname], label=fname)
        plt.plot((np.pi/6)*UN/my_volume[fname],p_exc,'--',
                   color=my_color[fname], label=fname + ' pexc')
        plt.plot((np.pi/6)*UN/my_volume[fname],p_redundant,'r--',
                   label=fname + ' p redundant')
        plt.legend(loc=
        'best')
        plt.hlines(.0545, 0, .4)
        plt.tight_layout()


        plt.figure('Gibbs')
        Gexc_N = np.zeros(N-2)
        G = np.zeros(N-2)
        mu = np.zeros(N-2)
        p_integer = np.zeros(N-2)
        for j in range(1,N-2):
                p_integer[j] = (p[j]+p[j+1])/2
                Gexc_N[j] = Fexc_N[j] + V*p_integer[j]
                G[j] = Fideal[j] + Fexc_N[j] + V*p_integer[j]
                mu[j] = ((Fideal[j+1]+Fexc_N[j+1]) - (Fideal[j-1]+Fexc_N[j-1]))/2 # mu = dF/dN
        GN = np.arange(1.0, N-1, 1)
        found_one = False
        for i in range(len(G)-1):
            if found_one:
                break
            p1 = p_integer[i]
            g1 = G[i]/GN[i]
            p2 = p_integer[i+1]
            g2 = G[i+1]/GN[i+1]
            N1 = GN[i]
            N2 = GN[i+1]
            def line(p):
                return g1*(p-p2)/(p1-p2) + g2*(p-p1)/(p2-p1)
            for j in range(i+1, len(G)-1):
                p3 = p_integer[j]
                g3 = G[j]/GN[j]
                p4 = p_integer[j+1]
                g4 = G[j+1]/GN[j+1]
                N3 = GN[j]
                N4 = GN[j+1]
                top_pX = (g1*p2/(p1-p2))+(g2*p1/(p2-p1))-(g3*p4/(p3-p4))-(g4*p3/(p4-p3))
                bot_pX = (g1/(p1-p2))+(g2/(p2-p1))-(g3/(p3-p4))-(g4/(p4-p3))
                pX = top_pX/bot_pX
                gX = line(pX)
                if p1 < pX and p2 > pX and p3 < pX and p4 > pX and g3 < gX and g4 > gX:
                    #plt.plot([p1,p2,p3,p4], [g1,g2,g3,g4], 'r+', markersize=25)
                    #plt.plot([pX], [line(pX)], 'x', markersize=25)
                    print(pX, 'THIS IS IT!!')
                    print(line(pX), 'chemical potential')
                    Ngas = (N1*(p2-pX) + N2*(pX-p1))/(p2-p1)
                    Nliq = (N3*(p4-pX) + N4*(pX-p3))/(p4-p3)
                    print('Ngas', Ngas)
                    print('Nliq', Nliq)
                    found_one = True
                    break
        plt.ylabel('Chemical Potential')
        plt.xlabel('Pressure')
        # plt.plot(p_integer,Gexc_N/GN,
        #            color=my_color[fname], label=fname)
        plt.plot(p_integer,G/GN, '.--',
<<<<<<< HEAD
                   color=my_color[fname], label='Temperature of 1.1')
        plt.tick_params(axis='y', which='both', left='true', right='true')
=======
                   color=my_color[fname], label=fname+' G')
        # FIXME, can you check if computing mu as dF/dN gives the same results?
        # plt.plot(p_integer,mu, 'x:',
        #            color=my_color[fname], label=fname+' mu')
>>>>>>> 045184fb
        plt.legend(loc='best')

        #Find Packing Fraction for Pressure of Phase Transistion#
        p_abs = np.zeros_like(p)
        for i in range(len(UN-1)):
            p_abs[i] = np.abs(p[i]-pX)
        print(min(p_abs), 'Number')



        plt.figure('Mu vs Pressure')
        mu_excess = np.zeros_like(p)
        for i in range(0,N-1):
            mu_excess[i] = Fexc_N[i+1]-Fexc_N[i] #dN=1
        mu_ideal = T*np.log(UN)
        mu = mu_excess + mu_ideal
        plt.plot(p, mu, '.--', color=my_color[fname], label=fname)




plt.figure('Phase Transistion')
Temp = np.array([1.1, 1.1, 1, 1, .9, .9])
Pack = np.array([.075, .041, .086, .02, 0, .085])
plt.plot(Pack, Temp, 'o')



# plt.show()
#
#
#
# all_mu = np.arange(2, 30, 0.01)
# # nQ = (mkT/2pi hbar^2)^1.5
# nQ = 0.001 # HOKEY
#
# beta = 1/T
# # Nmax = len(Fexc_N)
# N_N = np.arange(0, len(Fexc_N), 1)
# Fid_N = N_N*T*np.log(N_N/V/nQ) - N_N*T
# Fid_N[0] = 0
#
# plt.figure('Grand U')
# for fname in fnames:
#         Grand_Uexc = np.zeros_like(all_mu)
#         Grand_N = np.zeros_like(all_mu)
#         for i in range(len(all_mu)):
#             mu = all_mu[i]
#             # Zgrand = \sum_N e^{-\beta(Fid(N) + Fexc_N - mu N)}
#             Zgrand_exponents = -beta*(Fid_N+Fexc_N-mu*N_N)
#             offset = Zgrand_exponents.max()
#             Zgrand_exponents -= offset
#             Zgrand = np.exp(Zgrand_exponents).sum()
#             Grand_Uexc[i] = (Uexc_N*np.exp(Zgrand_exponents)).sum()/Zgrand
#             if Grand_Uexc[i] > 0:
#                 print('craziness', (Uexc_N*np.exp(Zgrand_exponents)).sum(), Zgrand)
#                 assert(False)
#             Grand_N[i] = (N_N*np.exp(Zgrand_exponents)).sum()/Zgrand
#         C_V = 3/2
#         Grand_Uideal = C_V*T*Grand_N
#         Grand_U = Grand_Uideal + Grand_Uexc
#         plt.plot(Grand_N, Grand_U,'-',
#                    color=my_color[fname], label='Total Grand Internal Energy')
#         plt.plot(Grand_N, Grand_Uexc,'--',
#                    color=my_color[fname], label=' Excess Grand Internal Energy')
#         plt.plot(Grand_N, Grand_Uideal,'--',
#                    color='red', label='Ideal Grand Internal Energy')
#         # plt.plot(current_total_energy[fname]/current_histogram[fname], ':',
#         #            color=my_color[fname], label='canonical '+fname)
#         plt.ylabel('Grand Internal Energy')
#         # plt.title('Grand Internal Energy')
#         #plt.title('mu {} {}'.format(all_mu[0], all_mu[-1]))
#         plt.xlabel('Grand Number of Atoms')
#         plt.legend(loc='best')

# plt.figure('Grand N')
# plt.plot(Grand_N, all_mu, label=fname)
#
# plt.plot((V*nQ)*np.exp(all_mu/T), all_mu, label='ideal') # FIXME
# plt.xlim(0, 37)
# plt.legend(loc='best')
# plt.ylabel(r'$\mu$')
# plt.xlabel(r'$N$')
#
# plt.figure('Grand S')
# for fname in fnames:
#         Sexc_N = (Uexc_N-Fexc_N)/T
#         Sexc_N = Sexc_N-Sexc_N[0]
#         Grand_Sexc = np.zeros_like(all_mu)
#         for i in range(len(all_mu)):
#             mu = all_mu[i]
#             # Zgrand = \sum_N e^{-\beta(Fid(N) + Fexc_N - mu N)}
#             Zgrand_exponents = -beta*(Fid_N+Fexc_N-mu*N_N)
#             offset = Zgrand_exponents.max()
#             Zgrand_exponents -= offset
#             Zgrand = np.exp(Zgrand_exponents).sum()
#             Grand_N[i] = (N_N*np.exp(Zgrand_exponents)).sum()/Zgrand
#             Grand_Sexc[i] = (Sexc_N*np.exp(Zgrand_exponents)).sum()/Zgrand
#         #FIXME we need to recompute Grand_N if we want to plot multiple fnames!!!
#         n = Grand_N/V
#         #nQ = 1
#         #Grand_Sideal = Grand_N*(5/2 + np.log(V/Grand_N*(Grand_Uideal/Grand_N)**1.5))
#         Grand_Sideal = Grand_N*(5/2 + np.log(nQ/n))
#         Grand_S = Grand_Sexc + Grand_Sideal
#         plt.plot(Grand_N, Grand_S,'-',
#                     color=my_color[fname], label=fname)
#         plt.title('Grand Entropy')
#         #plt.title('mu {} {}'.format(all_mu[0], all_mu[-1]))
#         plt.plot(Grand_N, Grand_Sideal,':',
#                     color=my_color[fname], label='ideal')
#         plt.ylabel('Grand S')
#         plt.legend(loc='best')
#         plt.tight_layout()
#
# plt.figure('Grand P')
# for fname in fnames:
#     Grand_P = (T*Grand_S + all_mu * Grand_N - Grand_U)/V
#     print('hello world', Grand_S[0], Grand_N[0], Grand_U[0], Grand_P[0])
#     plt.plot(Grand_N, Grand_P,':.',
#              color=my_color[fname], label=fname)
#     p_ideal = T*Grand_N/V
#     plt.title('Grand Pressure')
#     plt.plot(Grand_N, p_ideal,'--',
#                 color=my_color[fname], label='ideal')
#
#     # p_canonical = np.zeros(N-1)
#     # N_canonical = np.zeros(N-1)
#     # for i in range(0,N-1):
#     #     u = F[i+1]-F[i] # dN = 1
#     #     p_canonical[i] = (-F[i]+u*(i+.5))/V+(i+.5)*T/V
#     #     N_canonical[i] = i+0.5
#
#     # plt.plot(N_canonical,p_canonical,
#     #          color=my_color[fname], label='canonical'+fname)
#
#     #plt.title('mu {} {}'.format(all_mu[0], all_mu[-1]))
#     plt.legend(loc='best')
#     plt.title('Grand Pressure')
#     plt.xlabel('Grand N')
#     plt.ylabel('Grand Pressure')
#
# # plt.xlim(0, 5)
# # plt.ylim(0, 1)
#
# plt.figure('Grand G per atom vs Grand P')
# for fnamme in fnames:
#     Grand_G = all_mu*Grand_N
#     # Grand_G = (Grand_U - T*Grand_S + Grand_P*V)
#     plt.plot(Grand_P, Grand_G/Grand_N,'.:',
#                 color=my_color[fname], label=fname)
#
# plt.xlabel('Grand $p$')
# plt.ylabel('Grand $G$')
#
# plt.figure('F Grand vs N')
# for fname in fnames:
#     Grand_F = Grand_U-T*Grand_S
#     plt.plot(Grand_N, Grand_F, # - 3.48*Grand_N,
#                     color=my_color[fname], label=fname)
#     plt.xlabel('N')
#     plt.ylabel('Grand F')
#     plt.title('Grand F')
#     plt.legend(loc='best')
#     plt.tight_layout()
#
plt.show()<|MERGE_RESOLUTION|>--- conflicted
+++ resolved
@@ -160,6 +160,7 @@
         UN = np.arange(0.5, N-1, 1)
         plt.ylabel('Pressure')
         plt.xlabel(r'$\eta$')
+        # plt.plot(UN,p, label=fname)
         plt.plot((np.pi/6)*UN/my_volume[fname],p,
                    color=my_color[fname], label=fname)
         plt.plot((np.pi/6)*UN/my_volume[fname],p_exc,'--',
@@ -215,6 +216,8 @@
                     Nliq = (N3*(p4-pX) + N4*(pX-p3))/(p4-p3)
                     print('Ngas', Ngas)
                     print('Nliq', Nliq)
+                    print('Low', p[int(Ngas)])
+                    print('High', p[int(Nliq)])
                     found_one = True
                     break
         plt.ylabel('Chemical Potential')
@@ -222,22 +225,15 @@
         # plt.plot(p_integer,Gexc_N/GN,
         #            color=my_color[fname], label=fname)
         plt.plot(p_integer,G/GN, '.--',
-<<<<<<< HEAD
                    color=my_color[fname], label='Temperature of 1.1')
         plt.tick_params(axis='y', which='both', left='true', right='true')
-=======
-                   color=my_color[fname], label=fname+' G')
-        # FIXME, can you check if computing mu as dF/dN gives the same results?
-        # plt.plot(p_integer,mu, 'x:',
-        #            color=my_color[fname], label=fname+' mu')
->>>>>>> 045184fb
         plt.legend(loc='best')
 
-        #Find Packing Fraction for Pressure of Phase Transistion#
-        p_abs = np.zeros_like(p)
-        for i in range(len(UN-1)):
-            p_abs[i] = np.abs(p[i]-pX)
-        print(min(p_abs), 'Number')
+        # #Find Packing Fraction for Pressure of Phase Transistion#
+        # p_abs = np.zeros_like(p)
+        # for i in range(len(UN-1)):
+        #     p_abs[i] = np.abs(p[i]-pX)
+        # print(min(p_abs), 'Number')
 
 
 
