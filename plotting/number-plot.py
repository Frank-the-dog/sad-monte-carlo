--- conflicted
+++ resolved
@@ -69,7 +69,6 @@
 # plt.ylabel(r'$\gamma$')
 # plt.ylim(1e-12, 1.1)
 
-<<<<<<< HEAD
 plt.figure('histograms')
 for fname in fnames:
         plt.plot(current_histogram[fname],
@@ -81,9 +80,6 @@
 plt.legend(loc='best')
 
 # plt.figure('excess free energy')
-=======
-# plt.figure('histograms')
->>>>>>> 30389ede
 # for fname in fnames:
 #         plt.plot(current_histogram[fname],
 #                    color=my_color[fname], label=fname)
@@ -200,7 +196,6 @@
             mu = all_mu[i]
             # Zgrand = \sum_N e^{-\beta(Fid(N) + Fexc_N - mu N)}
             Zgrand_exponents = -beta*(Fid_N+Fexc_N-mu*N_N)
-            # look at crossover from + to - in all_mu
             offset = Zgrand_exponents.max()
             Zgrand_exponents -= offset
             Zgrand = np.exp(Zgrand_exponents).sum()
@@ -228,6 +223,7 @@
 
 plt.figure('Grand N')
 plt.plot(Grand_N, all_mu, label=fname)
+
 plt.plot((V/nQ)*np.exp(all_mu/T), all_mu, label='ideal') # FIXME
 plt.legend(loc='best')
 plt.ylabel(r'$\mu$')
@@ -242,7 +238,6 @@
             mu = all_mu[i]
             # Zgrand = \sum_N e^{-\beta(Fid(N) + Fexc_N - mu N)}
             Zgrand_exponents = -beta*(Fid_N+Fexc_N-mu*N_N)
-            # look at crossover from + to - in all_mu
             offset = Zgrand_exponents.max()
             Zgrand_exponents -= offset
             Zgrand = np.exp(Zgrand_exponents).sum()
