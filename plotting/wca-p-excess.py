--- conflicted
+++ resolved
@@ -110,22 +110,6 @@
 #as well as my_pexc_tot[i] and my_count[i]
 def calc_pressure():   #calculate pressure and populate the my_pressure array
     #given P = Pexcess + Pideal
-<<<<<<< HEAD
-    p_ideal = {}
-    for i in range(0, len(my_energy)):
-        p_ideal[i] = calc_ideal_p(my_energy[i], my_entropy[i])
-        my_pressure[i] = ( my_pexc_tot[i] / my_count[i] ) + p_ideal[i]
-
-fname = args.yaml
-with open(args.yaml) as y:
-    yaml_data = y.read()
-    data = yaml.load(yaml_data)
-    collected = data['collected']
-    my_pexc_tot = np.array([c['pexc_tot'] for c in collected])
-    my_count = np.array([c['count'] for c in collected])
-    entropy = np.array(data['movies']['entropy'])
-    print(entropy.shape)
-=======
     global my_pressure
     for t in range(0, len(my_entropy)):
         my_pressure[t]={}
@@ -143,7 +127,6 @@
                 my_pressure[t][i] += calc_ideal_p(t, i) #p_ideal
             else:
                 my_pressure[t][i] = p_ideal #whatever inf it is; +ve or -ve
->>>>>>> 3f6f8de9
 
 read_data(args.cbor)
 calc_pressure()
