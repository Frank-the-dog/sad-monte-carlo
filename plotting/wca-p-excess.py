--- conflicted
+++ resolved
@@ -150,11 +150,7 @@
                 t_size[s] = t_size[s-1]
                 t_size[s-1] = curr_path
             else:
-<<<<<<< HEAD
                 break  #so that worst case is not the average case.
-=======
-                break  #so that worst case is not the average case.                  
->>>>>>> ced46f70
 
 #remember that t_size[x] gives the path of the cbor, where these are arranged in asending order
 #acccording to the length of time they have been running
