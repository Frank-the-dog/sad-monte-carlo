--- conflicted
+++ resolved
@@ -14,6 +14,21 @@
 col = 1
 row = 1
 
+#how to set the row and column from the cbor file?
+#row = sys.argv[3]
+#col = sys.argv[4]
+
+"""
+row = 0
+for i in range(len(energy_data)-1):
+    if energy_data[i+1] != energy_data[i]:
+        row = int(i + 1)
+        break
+print(row)
+col = int(len(energy_data)/row)
+print(col)
+"""
+
 T = np.zeros((col, row))
 T_inv = np.zeros((col, row))
 pressure = np.zeros((col, row))
@@ -22,14 +37,16 @@
 pressure = np.zeros((col, row))
 gibbs_free = np.zeros((col, row))
 S_excess = np.zeros((col, row))
-S_ideal = number_data*(1 + np.log(N_sites/number_data))
+energy_data = np.zeros((col, row))
 averaged_T = np.zeros((col, row))
 T_inv = np.zeros((col, row))
 T = np.zeros((col, row))
 chem_potential = np.zeros((col, row))
-
 number_data = np.zeros((col, row))
 N_sites = 1
+S_ideal = number_data*(1 + np.log(N_sites/number_data))
+
+
 
 for frame in frames:
     print('frame is', frame)
@@ -41,11 +58,20 @@
     print('bins', data_loaded['bins'].keys())
     print(data_loaded.keys())
 
+
+
     Sexcess = np.array(data_loaded['bins']['lnw'])
 
     NE = data_loaded['bins']['num_E']
     Nmax = data_loaded['bins']['max_N']
     moves = data_loaded['moves']
+
+    number_data = np.array(data_loaded['bins']['histogram'])
+    energy_data = np.array(data_loaded['bins']['histogram'])
+
+    #what is number and energy?
+    #number_data = np.array(data_loaded['movies']['number'])
+    #energy_data = np.array(data_loaded['movies']['energy'])
 
     E = np.flip(-np.arange(0, NE, 1.0))
     N = np.arange(0, Nmax+1, 1.0)
@@ -56,17 +82,16 @@
     Nedges, Eedges = np.meshgrid(Nedges, Eedges)
 
     hist = np.reshape(hist, (NE, Nmax+1))
-<<<<<<< HEAD
+
     if hist.max() == 0:
         print('there is no data in histogram!')
         continue
     print('total data in hist is:', hist.sum())
-=======
+
 
     Sexcess = np.reshape(Sexcess, (NE, Nmax+1))
     Sexcess = Sexcess - Sexcess[-1,0]
     Sexcess[hist==0] = np.nan
->>>>>>> d18d90ee
 
     print(data_loaded['system']['E'])
 
@@ -117,8 +142,11 @@
     plt.tight_layout()
 
     averaged_T[:,:-1] = 2/(T_inv[:,1:] + T_inv[:,:-1])
-    chem_potential[:,:-1] = -averaged_T[:,:-1] * (S[:,1:] - S[:,:-1]) / (number_data[:,1:] - number_data[:,:-1])
 
+    #what is chemical potential?
+    #chem_potential[:,:-1] = -averaged_T[:,:-1] * (S[:,1:] - S[:,:-1]) / (number_data[:,1:] - number_data[:,:-1])
+    chem_potential = np.array(data_loaded['bins']['histogram'])
+    """
     plt.figure('excess chemical potential')
     plt.clf()
     #plt.title(f'{moves[t]} moves')
@@ -128,7 +156,7 @@
     plt.pcolormesh(Nedges, Eedges, hist_to_plot)
     plt.colorbar().set_label('excess chemical potential')
     plt.tight_layout()
-
+    """
     p_exc = (T * S_excess + chem_potential * number_data - energy_data)/N_sites**2
     p_ideal = T * number_data / N_sites
     pressure = p_ideal + p_exc
@@ -141,9 +169,10 @@
     plt.pcolormesh(Nedges, Eedges, hist_to_plot)
     plt.colorbar().set_label('pressure')
     plt.tight_layout()
-
-    gibbs_free[:,:-1] = chem_potential[:,:-1]*number_data[:,1:]
-
+    
+    #what is gibbs?
+    #gibbs_free[:,:-1] = chem_potential[:,:-1]*number_data[:,1:]
+    gibbs_free = np.zeros((col, row))
     plt.figure('gibbs')
     plt.clf()
     plt.pcolor(N,E,gibbs_free)
