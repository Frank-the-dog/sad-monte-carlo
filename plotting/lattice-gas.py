<<<<<<< HEAD
import argparse
import sys
import matplotlib.pyplot as plt
import numpy as np

parser = argparse.ArgumentParser()
parser.add_argument('file')
args = parser.parse_args()
file = args.file


#yaml.warnings({'YAMLLoadWarning': False})
with open(file,'rb') as stream:
    try:
        if 'cbor' in file:
            import cbor
            data_loaded = cbor.load(stream)
        else:
            import yaml
            data_loaded = yaml.full_load(stream)
    except IOError:
        print('An error occurred trying to read the file.')


=======
import argparse, sys, yaml
import matplotlib.pyplot as plt
import numpy as np


parser = argparse.ArgumentParser()
parser.add_argument('file')
args = parser.parse_args()
file = args.file


#yaml.warnings({'YAMLLoadWarning': False})
with open(file,'rb') as stream:
    try:
        if 'cbor' in file:
            import cbor
            data_loaded = cbor.load(stream)
        else:
            import yaml
            data_loaded = yaml.full_load(stream)
    except IOError:
        print('An error occurred trying to read the file.')
        
"""
with open('two.yaml','r') as stream:
    try:
        data_loaded = yaml.full_load(stream)
    except yaml.yamlerror as exc:
        print(exc)
"""
>>>>>>> 1722fe5d
time_frame = data_loaded['movies']['time']
entropy_data = data_loaded['movies']['entropy']
hist_data = data_loaded['movies']['histogram']
hist = data_loaded['bins']['histogram']
moves = data_loaded['movies']['time']
<<<<<<< HEAD
#energy_data = data_loaded['movies']['energy']

number_data = np.array(data_loaded['movies']['number'])
energy_data = np.array(data_loaded['movies']['energy'])

print(len(energy_data))

energy_row = 0
for i in range(len(energy_data)-1):
    if energy_data[i+1] != energy_data[i]:
        energy_row = int(i + 1)
        break

energy_col = int(len(energy_data)/energy_row)

nlist = len(energy_data)

energy_data.resize(energy_col, energy_row)
number_data.resize(energy_col, energy_row)

E = np.zeros((energy_col + 1, energy_row + 1))
print(E)
E[:-1,:-1] = energy_data
print(E)
N = np.zeros((energy_col + 1, energy_row + 1))
print(N)
N[:-1,:-1] = number_data
print(N)

dE = abs(E[0,0] - E[1,0])
E -= dE/2
print('dE', dE)

E[-1,:] = E[-2,:] + dE
N[-1,:] = N[-2,:]

E[:,-1] = E[:,-2]
N[:,-1] = N[:,-2] + 1

N -= 0.5


for t in range(len(entropy_data)):
    #print('time', moves[t])
    S = np.array(entropy_data[t])
    S.resize(energy_col, energy_row)
    S0 = S[-1,0]
    S = S - S0
    hist = np.array(hist_data[t])*1.0 # the multiplication converts it to floating point values
    if hist.max() == 0:
        continue
    hist.resize(energy_col, energy_row)
    S[hist==0] = np.nan
    hist[hist==0] = np.nan
    plt.figure('entropy')
    plt.clf()
    plt.title(f'{moves[t]} moves')
    plt.pcolor(N,E,S) 
    plt.xlabel('$N$')
    plt.ylabel('$E$')
    plt.colorbar() 
    plt.figure('histogram')
    plt.clf()
    plt.title(f'{moves[t]} moves')
    plt.pcolor(N,E,hist)
    plt.colorbar()
    plt.pause(1)

=======
N_sites = len(data_loaded['system']['N'])
print('N_sites', N_sites)

number_data = np.array(data_loaded['movies']['number'])
energy_data = np.array(data_loaded['movies']['energy'])

print(len(energy_data))

energy_row = 0
for i in range(len(energy_data)-1):
    if energy_data[i+1] != energy_data[i]:
        energy_row = int(i + 1)
        break

energy_col = int(len(energy_data)/energy_row)

nlist = len(energy_data)

k = 1

energy_data.resize(energy_col, energy_row)
number_data.resize(energy_col, energy_row)

E = np.zeros((energy_col + 1, energy_row + 1))
print(E)
E[:-1,:-1] = energy_data
print(E)
N = np.zeros((energy_col + 1, energy_row + 1))
print(N)
N[:-1,:-1] = number_data
print(N)

dE = abs(E[0,0] - E[1,0])
E -= dE/2
print('dE', dE)

E[-1,:] = E[-2,:] + dE
N[-1,:] = N[-2,:]

E[:,-1] = E[:,-2]
N[:,-1] = N[:,-2] + 1

N -= 0.5

#chemical potential

S_ideal = number_data*k*(1 + np.log(N_sites/number_data))
S_ideal[number_data==0] = 0

for t in range(len(entropy_data)):
    #print('time', moves[t])
    S_excess = np.array(entropy_data[t])
    S_excess.resize(energy_col, energy_row)
    S0_excess = S_excess[-1,0]
    S_excess = S_excess - S0_excess
    S = S_excess + S_ideal
    hist = np.array(hist_data[t])*1.0 # the multiplication converts it to floating point values
    if hist.max() == 0:
        continue
    hist.resize(energy_col, energy_row)
    S[hist==0] = np.nan
    S_excess[hist==0] = np.nan
    hist[hist==0] = np.nan
    """
    plt.figure('entropy')
    plt.clf()
    plt.title(f'{moves[t]} moves')
    plt.pcolor(N,E,S) 
    plt.xlabel('$N$')
    plt.ylabel('$E$')
    plt.colorbar() 
    
    plt.figure('excess entropy')
    plt.clf()
    plt.title(f'{moves[t]} moves')
    plt.pcolor(N,E,S_excess) 
    plt.xlabel('$N$')
    plt.ylabel('$E$')
    plt.colorbar() 
    
    plt.figure('histogram')
    plt.clf()
    plt.title(f'{moves[t]} moves')
    plt.pcolor(N,E,hist)
    plt.colorbar()

    plt.pause(1)
"""

T = []
for i in range(energy_col):
    S_excess = np.array(entropy_data[i])
    S_excess.resize(energy_col, energy_row)
    S = S_excess + S_ideal
    T.append((S_excess[i] - S[i])/dE)
    plt.figure('entropy')
    plt.clf()
    plt.title(f'{moves[t]} moves')
    plt.pcolor(N,E,T) 
    plt.xlabel('$N$')
    plt.ylabel('$E$')
    plt.colorbar()
    plt.pause(1)

>>>>>>> 1722fe5d
plt.show()<|MERGE_RESOLUTION|>--- conflicted
+++ resolved
@@ -1,29 +1,3 @@
-<<<<<<< HEAD
-import argparse
-import sys
-import matplotlib.pyplot as plt
-import numpy as np
-
-parser = argparse.ArgumentParser()
-parser.add_argument('file')
-args = parser.parse_args()
-file = args.file
-
-
-#yaml.warnings({'YAMLLoadWarning': False})
-with open(file,'rb') as stream:
-    try:
-        if 'cbor' in file:
-            import cbor
-            data_loaded = cbor.load(stream)
-        else:
-            import yaml
-            data_loaded = yaml.full_load(stream)
-    except IOError:
-        print('An error occurred trying to read the file.')
-
-
-=======
 import argparse, sys, yaml
 import matplotlib.pyplot as plt
 import numpy as np
@@ -54,82 +28,11 @@
     except yaml.yamlerror as exc:
         print(exc)
 """
->>>>>>> 1722fe5d
 time_frame = data_loaded['movies']['time']
 entropy_data = data_loaded['movies']['entropy']
 hist_data = data_loaded['movies']['histogram']
 hist = data_loaded['bins']['histogram']
 moves = data_loaded['movies']['time']
-<<<<<<< HEAD
-#energy_data = data_loaded['movies']['energy']
-
-number_data = np.array(data_loaded['movies']['number'])
-energy_data = np.array(data_loaded['movies']['energy'])
-
-print(len(energy_data))
-
-energy_row = 0
-for i in range(len(energy_data)-1):
-    if energy_data[i+1] != energy_data[i]:
-        energy_row = int(i + 1)
-        break
-
-energy_col = int(len(energy_data)/energy_row)
-
-nlist = len(energy_data)
-
-energy_data.resize(energy_col, energy_row)
-number_data.resize(energy_col, energy_row)
-
-E = np.zeros((energy_col + 1, energy_row + 1))
-print(E)
-E[:-1,:-1] = energy_data
-print(E)
-N = np.zeros((energy_col + 1, energy_row + 1))
-print(N)
-N[:-1,:-1] = number_data
-print(N)
-
-dE = abs(E[0,0] - E[1,0])
-E -= dE/2
-print('dE', dE)
-
-E[-1,:] = E[-2,:] + dE
-N[-1,:] = N[-2,:]
-
-E[:,-1] = E[:,-2]
-N[:,-1] = N[:,-2] + 1
-
-N -= 0.5
-
-
-for t in range(len(entropy_data)):
-    #print('time', moves[t])
-    S = np.array(entropy_data[t])
-    S.resize(energy_col, energy_row)
-    S0 = S[-1,0]
-    S = S - S0
-    hist = np.array(hist_data[t])*1.0 # the multiplication converts it to floating point values
-    if hist.max() == 0:
-        continue
-    hist.resize(energy_col, energy_row)
-    S[hist==0] = np.nan
-    hist[hist==0] = np.nan
-    plt.figure('entropy')
-    plt.clf()
-    plt.title(f'{moves[t]} moves')
-    plt.pcolor(N,E,S) 
-    plt.xlabel('$N$')
-    plt.ylabel('$E$')
-    plt.colorbar() 
-    plt.figure('histogram')
-    plt.clf()
-    plt.title(f'{moves[t]} moves')
-    plt.pcolor(N,E,hist)
-    plt.colorbar()
-    plt.pause(1)
-
-=======
 N_sites = len(data_loaded['system']['N'])
 print('N_sites', N_sites)
 
@@ -234,5 +137,4 @@
     plt.colorbar()
     plt.pause(1)
 
->>>>>>> 1722fe5d
 plt.show()