import argparse, sys, yaml
import matplotlib.pyplot as plt
import numpy as np
from matplotlib.colors import LogNorm

parser = argparse.ArgumentParser()
parser.add_argument('file')
args = parser.parse_args()
file = args.file


#yaml.warnings({'YAMLLoadWarning': False})
with open(file,'rb') as stream:
    try:
        if 'cbor' in file:
            import cbor
            data_loaded = cbor.load(stream)
        else:
            import yaml
            data_loaded = yaml.full_load(stream)
    except IOError:
        print('An error occurred trying to read the file.')
<<<<<<< HEAD
"""
with open('two.yaml','r') as stream:
    try:
        data_loaded = yaml.full_load(stream)
    except yaml.yamlerror as exc:
        print(exc)
"""
=======

# with open('two.yaml','r') as stream:
#     try:
#         data_loaded = yaml.full_load(stream)
#     except yaml.yamlerror as exc:
#         print(exc)

>>>>>>> 9eaf7732
time_frame = data_loaded['movies']['time']
entropy_data = data_loaded['movies']['entropy']
hist_data = data_loaded['movies']['histogram']
hist = data_loaded['bins']['histogram']
moves = data_loaded['movies']['time']
N_sites = len(data_loaded['system']['N'])
#print('N_sites', N_sites)

number_data = np.array(data_loaded['movies']['number'])
energy_data = np.array(data_loaded['movies']['energy'])

#print(len(energy_data))

row = 0
for i in range(len(energy_data)-1):
    if energy_data[i+1] != energy_data[i]:
        row = int(i + 1)
        break

col = int(len(energy_data)/row)

nlist = len(energy_data)

k = 1

energy_data.resize(col, row)
number_data.resize(col, row)

E = np.zeros((col + 1, row + 1))
#print(E)
E[:-1,:-1] = energy_data
#print(E)
N = np.zeros((col + 1, row + 1))
#print(N)
N[:-1,:-1] = number_data
#print(N)

dE = abs(E[0,0] - E[1,0])
E -= dE/2
#print('dE', dE)

E[-1,:] = E[-2,:] + dE
N[-1,:] = N[-2,:]

E[:,-1] = E[:,-2]
N[:,-1] = N[:,-2] + 1

N -= 0.5

S_ideal = number_data*k*(1 + np.log(N_sites/number_data))

S_ideal[number_data==0] = 0

T = np.zeros((col, row))
T_inv = np.zeros((col, row))

for t in range(len(entropy_data)):
    
    S_excess = np.array(entropy_data[t])
    S_excess.resize(col, row)
    S0_excess = S_excess[-1,0]
    S_excess = S_excess - S0_excess
    S = S_excess + S_ideal
    hist = np.array(hist_data[t])*1.0 # the multiplication converts it to floating point values
    if hist.max() == 0:
        continue
    hist.resize(col, row)
    S[hist==0] = np.nan
    S_excess[hist==0] = np.nan
    hist[hist==0] = np.nan
<<<<<<< HEAD
    
    
=======
    

>>>>>>> 9eaf7732
    plt.figure('entropy')
    plt.clf()
    plt.title(f'{moves[t]} moves')
    plt.pcolor(N,E,S) 
    plt.xlabel('$N$')
    plt.ylabel('$E$')
    plt.colorbar() 
    
    plt.figure('excess entropy')
    plt.clf()
    plt.title(f'{moves[t]} moves')
    plt.pcolor(N,E,S_excess) 
    plt.xlabel('$N$')
    plt.ylabel('$E$')
    plt.colorbar() 
    
    plt.figure('temperature')
    plt.clf()
    plt.title(f'{moves[t]} moves')
    plt.pcolor(N,E,S) 
    plt.xlabel('$N$')
    plt.ylabel('$E$')
    plt.colorbar() 
    
    plt.figure('histogram')
    plt.clf()
    plt.title(f'{moves[t]} moves')
    plt.pcolor(N,E,hist)
    plt.colorbar()
    

<<<<<<< HEAD
    for i in np.arange(0,col-1,1):
        for j in np.arange(0,row-1,1):
            T[i][j] = dE / (S[i+1][j] - S[i][j])
    
    for i in np.arange(0,col-1,1):
        for j in np.arange(0,row-1,1):
            T_inv[i][j] = (S[i+1][j] - S[i][j])/dE    
    
=======

    #how to integrate temperature and chemical potential into main loop?
    #temperature
    for i in np.arange(0,col-1,1):
        for j in np.arange(0,row-1,1):
            T[i][j] = dE / (S[i+1][j] - S[i][j])

    #T = np.delete(T, col-1, 0)
    #T = np.delete(T, 0, row-1)


>>>>>>> 9eaf7732
    plt.figure('temperature')
    plt.clf()
    plt.pcolor(N,E,T, norm=LogNorm(vmin=0.01, vmax=10)) #, cmap='PuBu_r'vmax=0.5, vmin=0)
    plt.xlabel('$N$')
    plt.ylabel('$E$')
<<<<<<< HEAD
    plt.colorbar()
    
    plt.figure('inverse temperature')
    plt.clf()
    plt.pcolor(N,E,T_inv, norm=LogNorm(vmin=0.01, vmax=10)) #, cmap='PuBu_r'vmax=0.5, vmin=0)
    plt.xlabel('$N$')
    plt.ylabel('$E$')
    plt.colorbar() 
    
    """
    plt.figure('log temperature')
    plt.clf()
    plt.pcolor_log(N,E,T, norm = LogNorm(vmin = 0, vmax = 0.5))
    plt.xlabel('$N$')
    plt.ylabel('$E$')
    plt.colorbar() 
    """
    
    chem_pot = np.zeros((col, row))
    for i in np.arange(0,col-2,1):
        for j in np.arange(0,row-2,1):
            print(-(T[i][j+1] - T[i][j])/2)
            chem_pot[i][j] = -(T[i][j+1] - T[i][j])/2 * ((S[i][j+1] - S[i][j]) / (N[i][j+1] - N[i][j]))
    chem_pot[chem_pot==0] = np.nan
    chem_pot[T<0] = np.nan
    chem_pot[T>1] = np.nan
    
=======
    plt.colorbar() 

    #chemical potential
    chem_pot = np.zeros((col, row))
    for i in np.arange(0,col-2,1):
        for j in np.arange(0,row-2,1):
            chem_pot[i][j] = -T[i][j] * ((S[i][j+1] - S[i][j]) / (N[i][j+1] - N[i][j]))
    chem_pot[chem_pot==0] = np.nan
    chem_pot[T<0] = np.nan
    chem_pot[T>1] = np.nan

>>>>>>> 9eaf7732
    plt.figure('chemical potential')
    plt.clf()
    plt.pcolor(N,E,chem_pot)
    plt.xlabel('$N$')
    plt.ylabel('$E$')
    plt.colorbar()
<<<<<<< HEAD
    
=======

>>>>>>> 9eaf7732
    plt.pause(1)

plt.show()<|MERGE_RESOLUTION|>--- conflicted
+++ resolved
@@ -1,3 +1,4 @@
+Learn more or give us feedback
 import argparse, sys, yaml
 import matplotlib.pyplot as plt
 import numpy as np
@@ -20,23 +21,11 @@
             data_loaded = yaml.full_load(stream)
     except IOError:
         print('An error occurred trying to read the file.')
-<<<<<<< HEAD
-"""
-with open('two.yaml','r') as stream:
-    try:
-        data_loaded = yaml.full_load(stream)
-    except yaml.yamlerror as exc:
-        print(exc)
-"""
-=======
-
 # with open('two.yaml','r') as stream:
 #     try:
 #         data_loaded = yaml.full_load(stream)
 #     except yaml.yamlerror as exc:
 #         print(exc)
-
->>>>>>> 9eaf7732
 time_frame = data_loaded['movies']['time']
 entropy_data = data_loaded['movies']['entropy']
 hist_data = data_loaded['movies']['histogram']
@@ -107,13 +96,6 @@
     S[hist==0] = np.nan
     S_excess[hist==0] = np.nan
     hist[hist==0] = np.nan
-<<<<<<< HEAD
-    
-    
-=======
-    
-
->>>>>>> 9eaf7732
     plt.figure('entropy')
     plt.clf()
     plt.title(f'{moves[t]} moves')
@@ -145,34 +127,19 @@
     plt.colorbar()
     
 
-<<<<<<< HEAD
     for i in np.arange(0,col-1,1):
-        for j in np.arange(0,row-1,1):
+        for j in np.arange(0,row,1):
             T[i][j] = dE / (S[i+1][j] - S[i][j])
     
     for i in np.arange(0,col-1,1):
         for j in np.arange(0,row-1,1):
             T_inv[i][j] = (S[i+1][j] - S[i][j])/dE    
     
-=======
-
-    #how to integrate temperature and chemical potential into main loop?
-    #temperature
-    for i in np.arange(0,col-1,1):
-        for j in np.arange(0,row-1,1):
-            T[i][j] = dE / (S[i+1][j] - S[i][j])
-
-    #T = np.delete(T, col-1, 0)
-    #T = np.delete(T, 0, row-1)
-
-
->>>>>>> 9eaf7732
     plt.figure('temperature')
     plt.clf()
     plt.pcolor(N,E,T, norm=LogNorm(vmin=0.01, vmax=10)) #, cmap='PuBu_r'vmax=0.5, vmin=0)
     plt.xlabel('$N$')
     plt.ylabel('$E$')
-<<<<<<< HEAD
     plt.colorbar()
     
     plt.figure('inverse temperature')
@@ -190,40 +157,27 @@
     plt.ylabel('$E$')
     plt.colorbar() 
     """
-    
+
+    averaged_T = np.zeros_like(T)
     chem_pot = np.zeros((col, row))
-    for i in np.arange(0,col-2,1):
-        for j in np.arange(0,row-2,1):
-            print(-(T[i][j+1] - T[i][j])/2)
-            chem_pot[i][j] = -(T[i][j+1] - T[i][j])/2 * ((S[i][j+1] - S[i][j]) / (N[i][j+1] - N[i][j]))
+    for i in np.arange(0,col-1,1):
+        for j in np.arange(0,row-1,1):
+            averaged_T[i][j] = 2/(T_inv[i][j+1] + T_inv[i][j])
+            chem_pot[i][j] = -averaged_T[i][j] * ((S[i][j+1] - S[i][j]) / (N[i][j+1] - N[i][j]))
     chem_pot[chem_pot==0] = np.nan
     chem_pot[T<0] = np.nan
     chem_pot[T>1] = np.nan
+    chem_pot[averaged_T>1] = np.nan
+    chem_pot[averaged_T<0] = np.nan
     
-=======
-    plt.colorbar() 
-
-    #chemical potential
-    chem_pot = np.zeros((col, row))
-    for i in np.arange(0,col-2,1):
-        for j in np.arange(0,row-2,1):
-            chem_pot[i][j] = -T[i][j] * ((S[i][j+1] - S[i][j]) / (N[i][j+1] - N[i][j]))
-    chem_pot[chem_pot==0] = np.nan
-    chem_pot[T<0] = np.nan
-    chem_pot[T>1] = np.nan
-
->>>>>>> 9eaf7732
     plt.figure('chemical potential')
     plt.clf()
+    plt.title(f'{moves[t]} moves')
     plt.pcolor(N,E,chem_pot)
     plt.xlabel('$N$')
     plt.ylabel('$E$')
     plt.colorbar()
-<<<<<<< HEAD
-    
-=======
 
->>>>>>> 9eaf7732
     plt.pause(1)
 
 plt.show()