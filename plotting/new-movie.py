--- conflicted
+++ resolved
@@ -186,11 +186,7 @@
 keep_going = True
 while keep_going:
     keep_going = False
-<<<<<<< HEAD
-    for i in range(60,max_iter):
-=======
     for i in range(0,max_iter):
->>>>>>> 1722fe5d
         for fig in all_figures:
             fig.clf()
         all_figures.add(plt.figure('Heat capacity'))
