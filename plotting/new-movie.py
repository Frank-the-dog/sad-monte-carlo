--- conflicted
+++ resolved
@@ -53,7 +53,6 @@
 
 for fname in fnames:
     print(fname)
-<<<<<<< HEAD
     if len(sys.argv) > 1 and not last_fname: # the user has input a min temp.
         minT = float(sys.argv[-1])
         print('minT =', minT)
@@ -62,13 +61,11 @@
             if fname[i:i+len('minT')] == 'minT':
                 minT = float(fname[i+len('minT'):].split('-')[0])
                 print('minT =', minT)
-=======
     with open(fname+'.yaml') as f:
         yaml = f.read()
         my_too_hi[fname] = lookup_entry('too_hi', yaml)
         my_too_lo[fname] = lookup_entry('too_lo', yaml)
         my_minT[fname] = lookup_entry('min_T', yaml)
->>>>>>> f34f945e
     my_histogram[fname] = np.loadtxt(fname+'.histogram')
     my_energy[fname] = np.loadtxt(fname+'.energy')
     my_de[fname] = my_energy[fname][1] - my_energy[fname][0]
