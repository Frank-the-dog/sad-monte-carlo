#!/usr/bin/python3

import numpy as np
import yaml, cbor, argparse, sys, os, glob
import scipy.constants as const
import scipy.optimize as optimize
import matplotlib.pyplot as plt
import colorcet as cc

import compute

parser = argparse.ArgumentParser(description="fake energies analysis")
parser.add_argument('base', nargs='*', help = 'the yaml or cbor files')
parser.add_argument('--intensive', action='store_true')

args = parser.parse_args()

prop_cycle = plt.rcParams['axes.prop_cycle']

colors = cc.glasbey_dark

print('''
Changes to do:

- Find the error in the analysis of the error

- Known issues:
    1. parse-replicas does not output .dat files to main directory
        as such the script doesn't read the data from replicas
    2. parse-replicas doesn't handle specific fake simulations
        like parse-binning. Might this be the issue?

''')

def linear_density_of_states(E):
    return np.heaviside(E, 0.5)*np.heaviside(1-E, 0.5)
def quadratic_density_of_states(E):
    return 1.5*np.sqrt(E)*np.heaviside(E, 0)*np.heaviside(1-E, 0)
def gaussian_density_of_states(E):
    return (np.pi*(sigma**3)*np.sqrt(32*np.log(-1/E))) / -E / (4*np.pi/3)
def other_density_of_states(E):
    return np.zeros_like(E)
def erfinv_density_of_states(E):
    return np.sqrt(np.pi/N)*np.exp(-(E - mean_erfinv_energy)**2/N)
def piecewise_density_of_states(E):
    if E > 0:
        return (b + (b - a)*np.sqrt(E/e2 + 1))**2 / (2*e2*np.sqrt(E/e2+1))
    elif E > -e2:
        return (a**3 * np.sqrt(E+e1) / 2) + ( (b - (b - a)*np.sqrt(E/e2 + 1))**2 / (2*e2*np.sqrt(E/e2+1)) ) + ( (b + (b - a)*np.sqrt(E/e2 + 1))**2 / (2*e2*np.sqrt(E/e2+1)) )
piecewise_density_of_states = np.vectorize(piecewise_density_of_states)

#The function needs to be callable

def fn_entropy(S_i_1, E_i_1, E_i, lnw_i, S_i):
    ''' This is the thing that should be zero '''
    ''' Equation initially is:
            W_i = e^coefficient * (inside) / denominator
            
            introducing ln simplifies to:
                lnW_i = ln(coefficient*inside) - ln(denominator)
                lnW_i = ln(coefficient) + ln(inside) - ln(denominator)
                0 = ln(coefficient) + ln(inside) - ln(denominator) - lnW_i
    '''
    delta_E = E_i_1 - E_i
    assert(delta_E>0)
    delta_S = S_i_1 - S_i
    S_0 = S_i_1
    if abs(delta_S) < 1e-14:
        return np.log(delta_E) + S_0 - lnw_i
    else:
        return np.log(delta_E) + S_0 - np.log((np.exp(delta_S)- 1)/delta_S) - lnw_i

    denominator = np.log((S_i - S_i_1) / (E_i - E_i_1))
    coefficient = (S_i*E_i - S_i_1*E_i_1) / (E_i - E_i_1)
    inside = np.log(
                    np.exp( E_i_1 * ((S_i - S_i_1) / (E_i - E_i_1)) )
                    - np.exp( E_i * ((S_i - S_i_1) / (E_i - E_i_1)) ) 
                    )
    return coefficient + inside - denominator - lnw_i
def optimize_bin_entropy(i, E_bounds, lnw, S_i):
    #i is the bin whose entropy we are calculating
    #print('solving E_i_1', E_bounds[i-1], 'E_i', E_bounds[i], 'lnw_i', lnw[i], 'S_i', S_i)
    sol = optimize.root(fn_entropy, [0], args=(E_bounds[i-1], E_bounds[i], lnw[i], S_i))
    # print('   goodness is', fn_entropy(sol.x[0], E_bounds[i-1], E_bounds[i], lnw[i], S_i),
    #       'with entropy', sol.x[0])
    # print('      delta S =', sol.x[0] - S_i, np.exp(sol.x[0] - S_i))
    # print('      delta E =', E_bounds[i-1] - E_bounds[i])
    # print('      S_0 =', S_i)
    # print('      w =', np.exp(lnw[i]))
    # print('      S estimate =', lnw[i] - np.log(E_bounds[i-1] - E_bounds[i]))
    
    # plt.figure('debugging')
    # xxx = np.linspace(-10,100, 10000)
    # answer = np.zeros_like(xxx)
    # for j in range(len(xxx)):
    #     answer[j] = fn_entropy(xxx[j], E_bounds[i-1], E_bounds[i], lnw[i], S_i)
    # plt.plot(xxx, answer)
    # plt.show()
    return sol.x[0]

def compute_entropy_given_Smin(Smin, energy_boundaries, lnw):
    entropy_boundaries = np.zeros_like(energy_boundaries)
    entropy_boundaries[-1] = Smin
    for i in range(len(energy_boundaries)-1, 1, -1):
        #print('solving for i =', i)
        entropy_boundaries[i-1] = optimize_bin_entropy(i, energy_boundaries, lnw, entropy_boundaries[i])
    return entropy_boundaries

def entropy_boundary_badness(Smin, energy_boundaries, lnw):
    entropy_boundaries = compute_entropy_given_Smin(Smin, energy_boundaries, lnw)
    badness = 0
    for i in range(len(energy_boundaries)-2):
        de1 = energy_boundaries[i+1] - energy_boundaries[i]
        de2 = energy_boundaries[i+2] - energy_boundaries[i+1]
        dS1 = entropy_boundaries[i+1] - entropy_boundaries[i]
        dS2 = entropy_boundaries[i+2] - entropy_boundaries[i+1]
        badness += abs((dS2/de2 - dS1/de1)/(de2+de1))
    return badness

def optimize_entropy(energy_boundaries, lnw):
    res = optimize.minimize_scalar(entropy_boundary_badness, args=(energy_boundaries, lnw))
    Smin = res.x
    return compute_entropy_given_Smin(Smin, energy_boundaries, lnw)

def bisect_bin_entropy(i):
    #i is the bin whose entropy we are calculating
    return

def fn_for_beta(x, meanE_over_deltaE):
    if x < 1e-14:
        return 0.5*x - x*meanE_over_deltaE
    return x/(1-np.exp(-x)) - 1 - x*meanE_over_deltaE

def find_beta_deltaE(meanE_over_deltaE):
    # x = np.linspace(-100,100,10000)
    # plt.plot(x, np.vectorize(fn_for_beta)(x, meanE_over_deltaE))
    # plt.show()
    if meanE_over_deltaE == 0:
        x0 = 1e-6
        x1 = -1e-6
    else:
        x0 = 2*meanE_over_deltaE
        x1 = meanE_over_deltaE
    sol = optimize.root_scalar(fn_for_beta, args=(meanE_over_deltaE), x0 = x0, x1 = x1)
    # print(sol)
    return sol.root

def find_entropy_from_beta_and_lnw(beta, lnw, deltaE):
    if abs(beta*deltaE) < 1e-14:
        return lnw - np.log(deltaE)
    return lnw - np.log(deltaE) - np.log((np.exp(beta*deltaE)-1)/(beta*deltaE))

#Read Data
moves = {}
error = {} #store the max error in each move
bases = []
print('base', args.base)

energy_boundaries = {}
entropy_boundaries = {}
mean_energy = {}
lnw = {}
systems = {}
#each file has different path (including extension) so concatenating is easy
for base in args.base:
    #change base to have the cbor files. currently has the directory
    if '.cbor' in base or '.yaml' in base:
        base = base[:-5]
    bases.append(base)

for base in bases:
    energy_boundaries[base] = np.loadtxt(base+'-energy-boundaries.dat')
    mean_energy[base] = np.loadtxt(base+'-mean-energy.dat')
    lnw[base] = np.loadtxt(base+'-lnw.dat')
    print('energy_boundaries', energy_boundaries)
    print('lnw', lnw)
    print('entropy_boundaries', entropy_boundaries)
    with open(base+'-system.dat') as f:
        systems[base] = yaml.safe_load(f)

    if energy_boundaries[base].ndim == 0: #in case of a single value
        energy_boundaries[base] = np.array([energy_boundaries[base].item()])

    if energy_boundaries[base][0] < energy_boundaries[base][-1]:
        energy_boundaries[base] = np.flip(energy_boundaries[base])
        mean_energy[base] = np.flip(mean_energy[base])
        lnw[base] = np.flip(lnw[base])

    entropy_boundaries[base] = optimize_entropy(energy_boundaries[base], lnw[base])

sigma = 1

print('energy_boundaries', energy_boundaries)
print('lnw', lnw)
print('entropy_boundaries', entropy_boundaries)

E = np.linspace(0.02, 0.4, 1000) # FIXME make this depend on which system we have
exact_entropy_boundaries={}
which_color = 0
for base in bases:
    color = colors[which_color]
    which_color += 1

    # sigma.append(np.loadtxt(base+'-sigma.dat'))  #used in D(E) calculation

    #Analysis
    exact_density_of_states = linear_density_of_states
    if 'linear' in base:
        print('\n\n\nusing the linear_density_of_states\n\n\n')
        exact_density_of_states = linear_density_of_states
    elif 'quadratic' in base:
        print('\n\n\nusing the quadratic_density_of_states\n\n\n')
        exact_density_of_states = quadratic_density_of_states
    elif systems[base]['kind'] == 'Gaussian':
        print('\n\n\nusing the gaussian_density_of_states\n\n\n')
        sigma = systems[base]['sigma']
        exact_density_of_states = gaussian_density_of_states
    elif systems[base]['kind'] == 'Erfinv':
        print('\n\n\nusing the erfinv\n\n\n')
        mean_erfinv_energy = systems[base]['mean_energy']
        N = systems[base]['N']
        exact_density_of_states = erfinv_density_of_states
    elif systems[base]['kind'] == 'Pieces':
        print('\n\n\nusing the pieces\n\n\n')
        a = systems[base]['a']
        b = systems[base]['b']
        e1 = systems[base]['e1']
        e2 = systems[base]['e2']
        exact_density_of_states = piecewise_density_of_states
    else:
        print('\n\n\nusing the most bogus density of states\n\n\n', systems[base]['kind'])
        exact_density_of_states = other_density_of_states

    # We can compute the exact entropy now, at our energies E
    exact_entropy = np.log(exact_density_of_states(E))

    moves[base] = []
    error[base] = []
    for f in sorted(glob.glob(base+'/*.cbor')):
        f = os.path.splitext(f)[0]
        mymove = float(os.path.basename(f))
        moves[base].append(mymove)
        print(f'working on {base} with moves {mymove} which is {f}')

        energy_b = np.loadtxt(f+'-energy-boundaries.dat')
        mean_e = np.loadtxt(f+'-mean-energy.dat')
        my_lnw = np.loadtxt(f+'-lnw.dat')
        
        if energy_b.ndim == 0: #in case of a single value
            energy_b = np.array([energy_b.item()])

        if energy_b[0] < energy_b[-1]:
            energy_b = np.flip(energy_b)
            mean_e = np.flip(mean_e)
            my_lnw = np.flip(my_lnw)

        # Create a function for the entropy based on this number of moves:
        l_function, _, _ = compute.linear_entropy(energy_b, mean_e, my_lnw)
        # l_function, _, _ = compute.step_entropy(energy_b, mean_e, my_lnw)
        
        entropy_here = l_function(E)
<<<<<<< HEAD
        '''plt.plot(E, np.exp(entropy_here), label=f)
        plt.plot(E, np.exp(exact_entropy), label='exact')
=======
        plt.plot(E, np.exp(entropy_here), label=f)
        plt.plot(E, np.exp(exact_entropy), '--', label='exact')
>>>>>>> 737df36f
        plt.ylabel('density of states')
        plt.xlabel('E')
        # plt.ylim(bottom=0)
        plt.legend(loc='best')
<<<<<<< HEAD
        plt.show()'''
=======
        plt.draw_if_interactive()
        plt.pause(0.1)
        plt.clf()
>>>>>>> 737df36f
        max_error = np.max(np.abs(entropy_here - exact_entropy))
        error[base].append(max_error)
        #FIXME: the error is off by factor of 2

#Plotting
for base in bases:
    plt.loglog(moves[base], error[base], label=str(base))

plt.xlabel('Moves')
plt.ylabel('Error (S - S$_{exact}$)')
plt.legend(loc='best')
plt.tight_layout()
plt.show()<|MERGE_RESOLUTION|>--- conflicted
+++ resolved
@@ -259,24 +259,16 @@
         # l_function, _, _ = compute.step_entropy(energy_b, mean_e, my_lnw)
         
         entropy_here = l_function(E)
-<<<<<<< HEAD
-        '''plt.plot(E, np.exp(entropy_here), label=f)
-        plt.plot(E, np.exp(exact_entropy), label='exact')
-=======
         plt.plot(E, np.exp(entropy_here), label=f)
         plt.plot(E, np.exp(exact_entropy), '--', label='exact')
->>>>>>> 737df36f
         plt.ylabel('density of states')
         plt.xlabel('E')
         # plt.ylim(bottom=0)
         plt.legend(loc='best')
-<<<<<<< HEAD
         plt.show()'''
-=======
         plt.draw_if_interactive()
         plt.pause(0.1)
         plt.clf()
->>>>>>> 737df36f
         max_error = np.max(np.abs(entropy_here - exact_entropy))
         error[base].append(max_error)
         #FIXME: the error is off by factor of 2
